--- conflicted
+++ resolved
@@ -39,14 +39,10 @@
     stevedore
     paho-mqtt==1.3.1
     jmespath
-<<<<<<< HEAD
     grpcio
     grpcio-reflection
     grpcio-status
-    pytest>=3.6.0,<4.6.0
-=======
     pytest>=5
->>>>>>> 3efff50c
 
 [options.packages.find]
 exclude =
