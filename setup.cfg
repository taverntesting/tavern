--- conflicted
+++ resolved
@@ -42,12 +42,7 @@
     pykwalify>=1.8.0,<2
     pytest>=6.2,<8
     python-box>4,<6
-<<<<<<< HEAD
-    requests>=2.22.0,<3
-    stevedore~=3.3.0
-=======
     stevedore>=3.5.2,<4
->>>>>>> 6176d3b7
 
 [options.packages.find]
 exclude =
