--- conflicted
+++ resolved
@@ -69,12 +69,7 @@
     generic: python -c "from tavern.core import run; run('test_parametrize.tavern.yaml', pytest_args=['--no-cov'])"
     generic: tavern-ci --stdout test_jmes.tavern.yaml --no-cov
     generic: python -c "from tavern.core import run; run('test_jmes.tavern.yaml', pytest_args=['--no-cov'])"
-<<<<<<< HEAD
-    generic: tavern-ci --stdout test_timeout.tavern.yaml --no-cov
-    generic: python -c "from tavern.core import run; run('test_timeout.tavern.yaml', pytest_args=['--no-cov'])"
-=======
     generic: tavern-ci --stdout test_validate_pykwalify.tavern.yaml --no-cov
     generic: python -c "from tavern.core import run; run('test_validate_pykwalify.tavern.yaml', pytest_args=['--no-cov'])"
->>>>>>> 6557d534
 
     docker-compose stop