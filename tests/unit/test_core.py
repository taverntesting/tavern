import json
import os
from unittest.mock import MagicMock
from unittest.mock import Mock, patch
import uuid

<<<<<<< HEAD
from copy import deepcopy
=======
import attr
>>>>>>> c9e8e577
import paho.mqtt.client as paho
import pytest
import requests

from tavern._core import exceptions
from tavern._core.run import run_test
from tavern._plugins.mqtt.client import MQTTClient


@pytest.fixture(name="fulltest")
def fix_example_test():
    spec = {
        "test_name": "A test with a single stage",
        "stages": [
            {
                "name": "step 1",
                "request": {"url": "http://www.google.com", "method": "GET"},
                "response": {
                    "status_code": 200,
                    "json": {"key": "value"},
                    "headers": {"content-type": "application/json"},
                },
            }
        ],
    }

    return spec


@pytest.fixture(name="mockargs")
def fix_mock_response_args(fulltest):
    response = fulltest["stages"][0]["response"]
    content = response["json"]

    args = {
        "spec": requests.Response,
        "content": json.dumps(content).encode("utf8"),
        "status_code": response["status_code"],
        "json": lambda: content,
        "headers": response["headers"],
    }

    return args


class TestRunStages:
    def test_success(self, fulltest, mockargs, includes):
        """Successful test"""

        mock_response = Mock(**mockargs)

        with patch(
            "tavern._plugins.rest.request.requests.Session.request",
            return_value=mock_response,
        ) as pmock:
            run_test("heif", fulltest, includes)

        assert pmock.called

    def test_invalid_code(self, fulltest, mockargs, includes):
        """Wrong status code"""

        mockargs["status_code"] = 400

        mock_response = Mock(**mockargs)

        with patch(
            "tavern._plugins.rest.request.requests.Session.request",
            return_value=mock_response,
        ) as pmock:
            with pytest.raises(exceptions.TestFailError):
                run_test("heif", fulltest, includes)

        assert pmock.called

    def test_invalid_body(self, fulltest, mockargs, includes):
        """Wrong body returned"""

        mockargs["json"] = lambda: {"wrong": "thing"}

        mock_response = Mock(**mockargs)

        with patch(
            "tavern._plugins.rest.request.requests.Session.request",
            return_value=mock_response,
        ) as pmock:
            with pytest.raises(exceptions.TestFailError):
                run_test("heif", fulltest, includes)

        assert pmock.called

    def test_invalid_headers(self, fulltest, mockargs, includes):
        """Wrong headers"""

        mockargs["headers"] = {"content-type": "application/x-www-url-formencoded"}

        mock_response = Mock(**mockargs)

        with patch(
            "tavern._plugins.rest.request.requests.Session.request",
            return_value=mock_response,
        ) as pmock:
            with pytest.raises(exceptions.TestFailError):
                run_test("heif", fulltest, includes)

        assert pmock.called


class TestIncludeStages:
    @pytest.fixture
    def fake_stages(self):
        stages = [
            {
                "id": "my_external_stage",
                "name": "My external stage",
                "request": {"url": "http://www.bing.com", "method": "GET"},
                "response": {
                    "status_code": 200,
                    "json": {"key": "value"},
                    "headers": {"content-type": "application/json"},
                },
            }
        ]

        return stages

    def check_mocks_called(self, pmock):
        assert pmock.called

        # We expect 2 calls, first to bing (external stage),
        # then google (part of fulltest)
        assert len(pmock.call_args_list) == 2
        args, kwargs = pmock.call_args_list[0]
        assert kwargs["url"] == "http://www.bing.com"
        args, kwargs = pmock.call_args_list[1]
        assert kwargs["url"] == "http://www.google.com"

    def test_included_stage(self, fulltest, mockargs, includes, fake_stages):
        """Load stage from includes"""
        mock_response = Mock(**mockargs)

        stage_includes = [{"stages": fake_stages}]

        newtest = deepcopy(fulltest)
        newtest["includes"] = stage_includes
        newtest["stages"].insert(0, {"type": "ref", "id": "my_external_stage"})

        with patch(
            "tavern._plugins.rest.request.requests.Session.request",
            return_value=mock_response,
        ) as pmock:
            run_test("heif", newtest, includes)

        self.check_mocks_called(pmock)

    def test_global_stage(self, fulltest, mockargs, includes, fake_stages):
        """Load stage from global config"""
        mock_response = Mock(**mockargs)

        stage_includes = []

        newtest = deepcopy(fulltest)
        newtest["includes"] = stage_includes
        newtest["stages"].insert(0, {"type": "ref", "id": "my_external_stage"})

        includes = attr.evolve(includes, stages=fake_stages)

        with patch(
            "tavern._plugins.rest.request.requests.Session.request",
            return_value=mock_response,
        ) as pmock:
            run_test("heif", newtest, includes)

        self.check_mocks_called(pmock)

    def test_both_stages(self, fulltest, mockargs, includes, fake_stages):
        """Load stage defined in both - raise a warning for now"""
        mock_response = Mock(**mockargs)

        stage_includes = [{"stages": fake_stages}]

        newtest = deepcopy(fulltest)
        newtest["includes"] = stage_includes
        newtest["stages"].insert(0, {"type": "ref", "id": "my_external_stage"})

        includes = attr.evolve(includes, stages=fake_stages)

        with pytest.raises(exceptions.DuplicateStageDefinitionError):
            with patch(
                "tavern._plugins.rest.request.requests.Session.request",
                return_value=mock_response,
            ) as pmock:
                run_test("heif", newtest, includes)

        assert not pmock.called

    def test_neither(self, fulltest, mockargs, includes, fake_stages):
        """Raises error if not defined"""
        mock_response = Mock(**mockargs)

        stage_includes = []

        newtest = deepcopy(fulltest)
        newtest["includes"] = stage_includes
        newtest["stages"].insert(0, {"type": "ref", "id": "my_external_stage"})

        with pytest.raises(exceptions.InvalidStageReferenceError):
            with patch(
                "tavern._plugins.rest.request.requests.Session.request",
                return_value=mock_response,
            ):
                run_test("heif", newtest, includes)


class TestRetry:
    def test_repeats_twice_and_succeeds(self, fulltest, mockargs, includes):
        fulltest["stages"][0]["max_retries"] = 1
        failed_mockargs = deepcopy(mockargs)
        failed_mockargs["status_code"] = 400

        mock_responses = [Mock(**failed_mockargs), Mock(**mockargs)]

        with patch(
            "tavern._plugins.rest.request.requests.Session.request",
            side_effect=mock_responses,
        ) as pmock:
            run_test("heif", fulltest, includes)

        assert pmock.call_count == 2

    def test_repeats_twice_and_fails(self, fulltest, mockargs, includes):
        fulltest["stages"][0]["max_retries"] = 1
        mockargs["status_code"] = 400
        mock_response = Mock(**mockargs)

        with patch(
            "tavern._plugins.rest.request.requests.Session.request",
            return_value=mock_response,
        ) as pmock:
            with pytest.raises(exceptions.TestFailError):
                run_test("heif", fulltest, includes)

        assert pmock.call_count == 2

    def test_run_once(self, fulltest, mockargs, includes):
        mock_responses = Mock(**mockargs)

        with patch(
            "tavern._plugins.rest.request.requests.Session.request",
            return_value=mock_responses,
        ) as pmock:
            run_test("heif", fulltest, includes)

        assert pmock.call_count == 1


class TestDelay:
    def test_sleep_before(self, fulltest, mockargs, includes):
        """Should sleep with delay_before in stage spec"""

        fulltest["stages"][0]["delay_before"] = 2

        mock_response = Mock(**mockargs)

        with patch(
            "tavern._plugins.rest.request.requests.Session.request",
            return_value=mock_response,
        ) as pmock:
            with patch("tavern._core.testhelpers.time.sleep") as smock:
                run_test("heif", fulltest, includes)

        assert pmock.called
        smock.assert_called_with(2)

    def test_sleep_after(self, fulltest, mockargs, includes):
        """Should sleep with delay_after in stage spec"""

        fulltest["stages"][0]["delay_after"] = 2

        mock_response = Mock(**mockargs)

        with patch(
            "tavern._plugins.rest.request.requests.Session.request",
            return_value=mock_response,
        ) as pmock:
            with patch("tavern._core.testhelpers.time.sleep") as smock:
                run_test("heif", fulltest, includes)

        assert pmock.called
        smock.assert_called_with(2)


class TestTavernMetaFormat:
    def test_format_env_keys(self, fulltest, mockargs, includes):
        """Should be able to get variables from the environment and use them in
        test responses"""

        env_key = "SPECIAL_CI_MAGIC_COMMIT_TAG"

        fulltest["stages"][0]["request"]["params"] = {
            "a_format_key": "{tavern.env_vars.%s}" % env_key
        }

        mock_response = Mock(**mockargs)

        with patch(
            "tavern._plugins.rest.request.requests.Session.request",
            return_value=mock_response,
        ) as pmock:
            with patch.dict(os.environ, {env_key: "bleuihg"}):
                run_test("heif", fulltest, includes)

        assert pmock.called

    def test_format_env_keys_missing_failure(self, fulltest, mockargs, includes):
        """Fails if key is not present"""

        env_key = "SPECIAL_CI_MAGIC_COMMIT_TAG"

        fulltest["stages"][0]["request"]["params"] = {
            "a_format_key": "{tavern.env_vars.%s}" % env_key
        }

        with pytest.raises(exceptions.MissingFormatError):
            run_test("heif", fulltest, includes)


class TestFormatRequestVars:
    @pytest.mark.parametrize("request_key", ("params", "json", "headers"))
    def test_format_request_var_dict(self, fulltest, mockargs, includes, request_key):
        """Variables from request should be available to format in response"""

        sent_value = str(uuid.uuid4())

        fulltest["stages"][0]["request"]["method"] = "POST"
        fulltest["stages"][0]["request"][request_key] = {"a_format_key": sent_value}

        if request_key == "json":
            resp_key = "json"
            mockargs[request_key] = lambda: {"returned": sent_value}
        else:
            resp_key = request_key
            mockargs[request_key] = {"returned": sent_value}

        fulltest["stages"][0]["response"][resp_key] = {
            "returned": "{tavern.request_vars.%s.a_format_key:s}" % request_key
        }

        mock_response = Mock(**mockargs)

        with patch(
            "tavern._plugins.rest.request.requests.Session.request",
            return_value=mock_response,
        ) as pmock:
            run_test("heif", fulltest, includes)

        assert pmock.called

    @pytest.mark.parametrize("request_key", ("url", "method"))
    def test_format_request_var_value(self, fulltest, mockargs, includes, request_key):
        """Variables from request should be available to format in response"""

        sent_value = str(uuid.uuid4())

        fulltest["stages"][0]["request"]["method"] = "POST"
        fulltest["stages"][0]["request"][request_key] = sent_value

        resp_key = request_key
        mockargs[request_key] = {"returned": sent_value}

        fulltest["stages"][0]["response"][resp_key] = {
            "returned": "{tavern.request_vars.%s:s}" % request_key
        }

        mock_response = Mock(**mockargs)

        with patch(
            "tavern._plugins.rest.request.requests.Session.request",
            return_value=mock_response,
        ) as pmock, patch(
            "tavern._plugins.rest.request.valid_http_methods", ["POST", sent_value]
        ):
            run_test("heif", fulltest, includes)

        assert pmock.called


class TestFormatMQTTVarsJson:
    """Test that formatting request vars from mqtt works as well, with json payload"""

    @pytest.fixture(name="fulltest")
    def fix_mqtt_publish_test(self):
        spec = {
            "test_name": "An mqtt test with a single stage",
            "paho-mqtt": {
                "connect": {"host": "localhost"},
            },
            "stages": [
                {
                    "name": "step 1",
                    "mqtt_publish": {
                        "topic": "/abc/123",
                        "json": {"message": str(uuid.uuid4())},
                    },
                    "mqtt_response": {
                        "topic": "{tavern.request_vars.topic}",
                        "json": {"echo": "{tavern.request_vars.json.message}"},
                    },
                }
            ],
        }

        return spec

    def test_format_request_var_dict(self, fulltest, includes):
        """Variables from request should be available to format in response -
        this is the original keys in the input file, NOT the formatted ones
        where 'json' is converted to 'payload' in the actual MQTT publish"""

        stage = fulltest["stages"][0]
        sent = stage["mqtt_publish"]["json"]

        mockargs = {
            "spec": paho.MQTTMessage,
            "payload": json.dumps({"echo": sent["message"]}).encode("utf8"),
            "topic": stage["mqtt_publish"]["topic"],
            "timestamp": 0,
        }
        mock_response = Mock(**mockargs)

        fake_client = MagicMock(
            spec=MQTTClient,
            message_received=Mock(return_value=mock_response),
        )

        with patch(
            "tavern._core.run.get_extra_sessions",
            return_value={"paho-mqtt": fake_client},
        ) as pmock:
            run_test("heif", fulltest, includes)

        assert pmock.called


class TestFormatMQTTVarsPlain:
    """Test that formatting request vars from mqtt works as well, with normal payload"""

    @pytest.fixture(name="fulltest")
    def fix_mqtt_publish_test(self):
        spec = {
            "test_name": "An mqtt test with a single stage",
            "paho-mqtt": {
                "connect": {"host": "localhost"},
            },
            "stages": [
                {
                    "name": "step 1",
                    "mqtt_publish": {"topic": "/abc/123", "payload": "hello"},
                    "mqtt_response": {
                        "topic": "{tavern.request_vars.topic}",
                        "payload": "{tavern.request_vars.payload}",
                    },
                }
            ],
        }

        return spec

    def test_format_request_var_value(self, fulltest, includes):
        """Same as above but with plain keys"""
        stage = fulltest["stages"][0]
        sent = stage["mqtt_publish"]["payload"]

        mockargs = {
            "spec": paho.MQTTMessage,
            "payload": sent.encode("utf8"),
            "topic": stage["mqtt_publish"]["topic"],
            "timestamp": 0,
        }
        mock_response = Mock(**mockargs)

        fake_client = MagicMock(
            spec=MQTTClient, message_received=Mock(return_value=mock_response)
        )

        with patch(
            "tavern._core.run.get_extra_sessions",
            return_value={"paho-mqtt": fake_client},
        ) as pmock:
            run_test("heif", fulltest, includes)

        assert pmock.called<|MERGE_RESOLUTION|>--- conflicted
+++ resolved
@@ -4,11 +4,8 @@
 from unittest.mock import Mock, patch
 import uuid
 
-<<<<<<< HEAD
 from copy import deepcopy
-=======
 import attr
->>>>>>> c9e8e577
 import paho.mqtt.client as paho
 import pytest
 import requests
