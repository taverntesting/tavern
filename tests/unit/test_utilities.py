--- conflicted
+++ resolved
@@ -18,17 +18,14 @@
     format_keys,
     recurse_access_key,
 )
-<<<<<<< HEAD
+from tavern.util.loader import ANYTHING, IncludeLoader, load_single_document_yaml
+from tavern.util.loader import construct_include
 from tavern.util.loader import (
     ANYTHING,
     IncludeLoader,
     load_single_document_yaml,
     construct_include,
 )
-=======
-from tavern.util.loader import ANYTHING, IncludeLoader, load_single_document_yaml
-from tavern.util.loader import construct_include
->>>>>>> 7c014d06
 
 
 class TestValidateFunctions:
