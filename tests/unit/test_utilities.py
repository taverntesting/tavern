--- conflicted
+++ resolved
@@ -291,13 +291,11 @@
         self.assert_type_value(stages['response']['body']['double'], float, 10.0)
         self.assert_type_value(stages['request']['json']['return_float'], bool, True)
         self.assert_type_value(stages['request']['json']['is_sensitive'], bool, False)
-<<<<<<< HEAD
         self.assert_type_value(
             stages['request']['json']['raw_str'],
             str,
             '{{"query": "{{ val1 {{ val2 {{ val3 {{ val4, val5 }} }} }} }}"}}'
         )
-=======
 
 
 class TestFormatKeys:
@@ -321,5 +319,4 @@
             "b": final_value,
         }
 
-        assert format_keys(to_format, format_variables)["a"] == final_value
->>>>>>> 0b669d3d
+        assert format_keys(to_format, format_variables)["a"] == final_value