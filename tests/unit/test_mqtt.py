--- conflicted
+++ resolved
@@ -2,11 +2,7 @@
 import threading
 
 import pytest
-<<<<<<< HEAD
-from unittest.mock import patch, Mock
-=======
-from mock import patch, Mock, MagicMock
->>>>>>> 238f6bd1
+from unittest.mock import patch, Mock, MagicMock
 import paho.mqtt.client as paho
 
 from tavern._plugins.mqtt.client import MQTTClient, _handle_tls_args, _Subscription
