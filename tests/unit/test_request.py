<<<<<<< HEAD
from unittest.mock import Mock
import requests
=======
import os
import tempfile
>>>>>>> 238f6bd1

import pytest
import requests
from contextlib2 import ExitStack
from mock import Mock
from requests.cookies import RequestsCookieJar

from tavern._plugins.rest.request import (
    RestRequest,
    get_request_args,
    _check_allow_redirects,
    _read_expected_cookies,
    _get_file_arguments,
)
from tavern.util import exceptions


@pytest.fixture(name="req")
def fix_example_request():
    spec = {
        "url": "{request.prefix:s}{request.url:s}",
        "method": "POST",
        "headers": {
            "Content-Type": "application/x-www-form-urlencoded",
            "Authorization": "Basic {test_auth_token:s}",
        },
        "data": {
            "a_thing": "authorization_code",
            "code": "{code:s}",
            "url": "{callback_url:s}",
            "array": ["{code:s}", "{code:s}"],
        },
    }

    return spec.copy()


class TestRequests(object):
    def test_unknown_fields(self, req, includes):
        """Unkown args should raise an error
        """
        req["fodokfowe"] = "Hello"

        with pytest.raises(exceptions.UnexpectedKeysError):
            RestRequest(Mock(), req, includes)

    def test_missing_format(self, req, includes):
        """All format variables should be present
        """
        del includes["variables"]["code"]

        with pytest.raises(exceptions.MissingFormatError):
            RestRequest(Mock(), req, includes)

    def test_bad_get_body(self, req, includes):
        """Can't add a body with a GET request
        """
        req["method"] = "GET"

        with pytest.warns(RuntimeWarning):
            RestRequest(
                Mock(spec=requests.Session, cookies=RequestsCookieJar()), req, includes
            )


class TestHttpRedirects(object):
    def test_session_called_no_redirects(self, req, includes):
        """Always disable redirects by defauly
        """

        assert _check_allow_redirects(req, includes) == False

    @pytest.mark.parametrize("do_follow", [True, False])
    def test_session_do_follow_redirects_based_on_test(self, req, includes, do_follow):
        """Locally enable following redirects in test"""

        req["follow_redirects"] = do_follow

        assert _check_allow_redirects(req, includes) == do_follow

    @pytest.mark.parametrize("do_follow", [True, False])
    def test_session_do_follow_redirects_based_on_global_flag(
        self, req, includes, do_follow
    ):
        """Globally enable following redirects in test"""

        includes["follow_redirects"] = do_follow

        assert _check_allow_redirects(req, includes) == do_follow


class TestCookies(object):
    @pytest.fixture
    def mock_session(self):
        return Mock(spec=requests.Session, cookies=RequestsCookieJar())

    def test_no_expected_none_available(self, mock_session, req, includes):
        """No cookies expected and none available = OK"""

        req["cookies"] = []

        assert _read_expected_cookies(mock_session, req, includes) == {}

    def test_available_not_waited(self, req, includes):
        """some available but not set"""

        cookiejar = RequestsCookieJar()
        cookiejar.set("a", 2)
        mock_session = Mock(spec=requests.Session, cookies=cookiejar)

        assert _read_expected_cookies(mock_session, req, includes) == None

    def test_ask_for_nothing(self, req, includes):
        """explicitly ask fo rno cookies"""

        cookiejar = RequestsCookieJar()
        cookiejar.set("a", 2)
        mock_session = Mock(spec=requests.Session, cookies=cookiejar)

        req["cookies"] = []

        assert _read_expected_cookies(mock_session, req, includes) == {}

    def test_not_available_but_wanted(self, mock_session, req, includes):
        """Some wanted but not available"""

        req["cookies"] = ["a"]

        with pytest.raises(exceptions.MissingCookieError):
            _read_expected_cookies(mock_session, req, includes)

    def test_available_and_waited(self, req, includes):
        """some available and wanted"""

        cookiejar = RequestsCookieJar()
        cookiejar.set("a", 2)

        req["cookies"] = ["a"]

        mock_session = Mock(spec=requests.Session, cookies=cookiejar)

        assert _read_expected_cookies(mock_session, req, includes) == {"a": 2}

    def test_format_cookies(self, req, includes):
        """cookies in request should be formatted"""

        cookiejar = RequestsCookieJar()
        cookiejar.set("a", 2)

        req["cookies"] = ["{cookiename}"]
        includes["variables"]["cookiename"] = "a"

        mock_session = Mock(spec=requests.Session, cookies=cookiejar)

        assert _read_expected_cookies(mock_session, req, includes) == {"a": 2}

    def test_no_overwrite_cookie(self, req, includes):
        """cant redefine a cookie from previous request"""

        cookiejar = RequestsCookieJar()
        cookiejar.set("a", 2)

        req["cookies"] = ["a", {"a": "sjidfsd"}]

        mock_session = Mock(spec=requests.Session, cookies=cookiejar)

        with pytest.raises(exceptions.DuplicateCookieError):
            _read_expected_cookies(mock_session, req, includes)

    def test_no_duplicate_cookie(self, req, includes):
        """Can't override a cookiev alue twice"""

        cookiejar = RequestsCookieJar()

        req["cookies"] = [{"a": "sjidfsd"}, {"a": "fjhj"}]

        mock_session = Mock(spec=requests.Session, cookies=cookiejar)

        with pytest.raises(exceptions.DuplicateCookieError):
            _read_expected_cookies(mock_session, req, includes)


class TestRequestArgs(object):
    def test_default_method(self, req, includes):
        del req["method"]
        del req["data"]

        args = get_request_args(req, includes)

        assert args["method"] == "GET"

    @pytest.mark.parametrize("body_key", ("json", "data"))
    def test_default_method_raises_with_body(self, req, includes, body_key):
        del req["method"]
        del req["data"]

        req[body_key] = {"a": "b"}

        with pytest.warns(RuntimeWarning):
            get_request_args(req, includes)

    def test_no_override_method(self, req, includes):
        req["method"] = "POST"

        args = get_request_args(req, includes)

        assert args["method"] == "POST"

    @pytest.mark.parametrize("extra", [{}, {"json": [1, 2, 3]}, {"data": {"a": 2}}])
    def test_no_default_content_type(self, req, includes, extra):
        del req["headers"]["Content-Type"]
        req.pop("json", {})
        req.pop("data", {})

        req.update(**extra)

        args = get_request_args(req, includes)

        # Requests will automatically set content type headers for json/form encoded data so we don't need to
        with pytest.raises(KeyError):
            assert args["headers"]["content-type"]

    def test_no_set_content_type(self, req, includes):
        del req["headers"]["Content-Type"]

        args = get_request_args(req, includes)

        with pytest.raises(KeyError):
            assert args["headers"]["content-type"]

    def test_cannot_send_data_and_json(self, req, includes):
        req["json"] = [1, 2, 3]
        req["data"] = [1, 2, 3]

        with pytest.raises(exceptions.BadSchemaError):
            get_request_args(req, includes)

    def test_no_override_content_type(self, req, includes):
        req["headers"]["Content-Type"] = "application/x-www-form-urlencoded"

        args = get_request_args(req, includes)

        assert args["headers"]["Content-Type"] == "application/x-www-form-urlencoded"

    def test_no_override_content_type_case_insensitive(self, req, includes):
        del req["headers"]["Content-Type"]
        req["headers"]["content-type"] = "application/x-www-form-urlencoded"

        args = get_request_args(req, includes)

        assert args["headers"]["content-type"] == "application/x-www-form-urlencoded"

    def test_nested_params_encoded(self, req, includes):
        req["params"] = {"a": {"b": {"c": "d"}}}

        args = get_request_args(req, includes)

        assert args["params"]["a"] == "%7B%22b%22%3A+%7B%22c%22%3A+%22d%22%7D%7D"

    def test_array_substitution(self, req, includes):
        args = get_request_args(req, includes)

        assert args["data"]["array"] == ["def456", "def456"]

    def test_file_and_json_fails(self, req, includes):
        """Can't send json and files at once"""
        req["files"] = ["abc"]
        req["json"] = {"key": "value"}

        with pytest.raises(exceptions.BadSchemaError):
            get_request_args(req, includes)

    def test_file_and_data_succeeds(self, req, includes):
        """Can send form data and files at once"""
        req["files"] = ["abc"]

        get_request_args(req, includes)

    @pytest.mark.parametrize("extra_headers", ({}, {"x-cool-header": "plark"}))
    def test_headers_no_content_type_change(self, req, includes, extra_headers):
        """Sending a file doesn't set the content type as json"""
        del req["data"]
        req["files"] = ["abc"]

        args = get_request_args(req, includes)

        assert "content-type" not in [i.lower() for i in args["headers"].keys()]

    @pytest.mark.parametrize("cert_value", ("a", ("a", "b"), ["a", "b"]))
    def test_cert_with_valid_values(self, req, includes, cert_value):
        req["cert"] = cert_value
        args = get_request_args(req, includes)
        if isinstance(cert_value, list):
            assert args["cert"] == (cert_value[0], cert_value[1])
        else:
            assert args["cert"] == cert_value

    @pytest.mark.parametrize("verify_values", (True, False, "a"))
    def test_verity_with_valid_values(self, req, includes, verify_values):
        req["verify"] = verify_values
        args = get_request_args(req, includes)

        assert args["verify"] == verify_values


class TestExtFunctions:
    def test_get_from_function(self, req, includes):
        """Make sure ext functions work in request

        This is a bit of a silly example because we're passing a dictionary
        instead of a string like it would be from the test, but it saves us
        having to define another external function just for this test
        """
        to_copy = {"thing": "value"}

        req["data"] = {"$ext": {"function": "copy:copy", "extra_args": [to_copy]}}

        args = get_request_args(req, includes)

        assert args["data"] == to_copy


class TestOptionalDefaults:
    @pytest.mark.parametrize("verify", (True, False))
    def test_passthrough_verify(self, req, includes, verify):
        """Should be able to pass 'verify' through to requests.request
        """

        req["verify"] = verify

        args = get_request_args(req, includes)

        assert args["verify"] == verify


class TestGetFiles(object):
    @pytest.fixture
    def mock_stack(self):
        return Mock(spec=ExitStack)

    def test_get_no_files(self, mock_stack):
        """No files in request -> no files"""

        request_args = {}

        assert _get_file_arguments(request_args, mock_stack) == {}

    def test_get_empty_files_list(self, mock_stack):
        """No specific files specified -> no files"""

        request_args = {"files": {}}

        assert _get_file_arguments(request_args, mock_stack) == {}

    def test_a_file(self, mock_stack):
        """Json file should have the correct mimetype etc."""

        with tempfile.NamedTemporaryFile(suffix=".json") as tfile:
            request_args = {"files": {"file1": tfile.name}}

            file_spec = _get_file_arguments(request_args, mock_stack)

        file = file_spec["files"]["file1"]
        assert file[0] == os.path.basename(tfile.name)
        assert file[2] == "application/json"<|MERGE_RESOLUTION|>--- conflicted
+++ resolved
@@ -1,15 +1,10 @@
-<<<<<<< HEAD
-from unittest.mock import Mock
-import requests
-=======
 import os
 import tempfile
->>>>>>> 238f6bd1
 
 import pytest
 import requests
 from contextlib2 import ExitStack
-from mock import Mock
+from unittest.mock import Mock
 from requests.cookies import RequestsCookieJar
 
 from tavern._plugins.rest.request import (
