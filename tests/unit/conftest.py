--- conflicted
+++ resolved
@@ -14,13 +14,8 @@
             "callback_url": "www.yahoo.co.uk",
             "request_topic": "/abc",
         },
-<<<<<<< HEAD
         "backends": {"mqtt": "paho-mqtt", "http": "requests", "grpc": "grpc"},
-        "strict": True,
-=======
-        "backends": {"mqtt": "paho-mqtt", "http": "requests"},
         "strict": StrictLevel.all_on(),
->>>>>>> 3efff50c
         "tavern_internal": {"pytest_hook_caller": Mock()},
     }
 
