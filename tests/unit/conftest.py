--- conflicted
+++ resolved
@@ -2,15 +2,11 @@
 from unittest.mock import Mock
 
 import pytest
+from tavern._core.internal.testutil import enable_default_tavern_extensions
 
-<<<<<<< HEAD
-from tavern.internal.testutil import enable_default_tavern_extensions
-from tavern.util.strict_util import StrictLevel
-=======
 from tavern._core.plugins import load_plugins
 from tavern._core.pytest.config import TavernInternalConfig, TestConfig
 from tavern._core.strict_util import StrictLevel
->>>>>>> c9e8e577
 
 _includes = TestConfig(
     variables={
@@ -35,15 +31,11 @@
     return copy.deepcopy(_includes)
 
 
-<<<<<<< HEAD
-    return includes.copy()
+@pytest.fixture(scope="session", autouse=True)
+def initialise_plugins():
+    load_plugins(_includes)
 
 
 @pytest.fixture(scope="session", autouse=True)
 def init_unit_tests():
-    enable_default_tavern_extensions()
-=======
-@pytest.fixture(scope="session", autouse=True)
-def initialise_plugins():
-    load_plugins(_includes)
->>>>>>> c9e8e577
+    enable_default_tavern_extensions()