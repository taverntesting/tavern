import logging.config
import os

import pytest
import yaml


@pytest.fixture(scope="function", autouse=True)
def run_all():
    current_dir = os.path.dirname(os.path.abspath(__file__))
    with open(os.path.join(current_dir, "logging.yaml"), "r") as spec_file:
        settings = yaml.load(spec_file, Loader=yaml.SafeLoader)
<<<<<<< HEAD
        logging.config.dictConfig(settings)
=======
        logging.config.dictConfig(settings)


@pytest.fixture(scope="session", autouse=True)
def set_plugins():
    def extension(name, point):
        return stevedore.extension.Extension(name, point, point, point)

    tavern._core.plugins.load_plugins.plugins = [
        extension(
            "requests",
            rest_plugin,
        ),
        extension(
            "paho-mqtt",
            mqtt_plugin,
        ),
    ]
>>>>>>> c9e8e577
<|MERGE_RESOLUTION|>--- conflicted
+++ resolved
@@ -3,6 +3,8 @@
 
 import pytest
 import yaml
+
+from tavern._core.internal.testutil import enable_default_tavern_extensions
 
 
 @pytest.fixture(scope="function", autouse=True)
@@ -10,25 +12,9 @@
     current_dir = os.path.dirname(os.path.abspath(__file__))
     with open(os.path.join(current_dir, "logging.yaml"), "r") as spec_file:
         settings = yaml.load(spec_file, Loader=yaml.SafeLoader)
-<<<<<<< HEAD
-        logging.config.dictConfig(settings)
-=======
         logging.config.dictConfig(settings)
 
 
 @pytest.fixture(scope="session", autouse=True)
 def set_plugins():
-    def extension(name, point):
-        return stevedore.extension.Extension(name, point, point, point)
-
-    tavern._core.plugins.load_plugins.plugins = [
-        extension(
-            "requests",
-            rest_plugin,
-        ),
-        extension(
-            "paho-mqtt",
-            mqtt_plugin,
-        ),
-    ]
->>>>>>> c9e8e577
+    enable_default_tavern_extensions()