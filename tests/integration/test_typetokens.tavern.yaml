--- conflicted
+++ resolved
@@ -585,7 +585,6 @@
       url: "{host}/echo"
       method: POST
       json: !force_original_structure "{whole_list_body}"
-<<<<<<< HEAD
     response:
       status_code: 200
       json:
@@ -600,7 +599,6 @@
         - -3.0
 
 ---
-
 test_name: Test old tag still works
 
 includes:
@@ -622,8 +620,6 @@
       url: "{host}/echo"
       method: POST
       json: !force_format_include "{whole_list_body}"
-=======
->>>>>>> 43968444
     response:
       status_code: 200
       json:
@@ -638,41 +634,6 @@
         - -3.0
 
 ---
-test_name: Test old tag still works
-
-includes:
-  - !include common.yaml
-
-stages:
-  - name: get dictionary
-    request:
-      url: "{host}/fake_list"
-    response:
-      status_code: 200
-      json: !anylist
-      save:
-        json:
-          whole_list_body: "@"
-
-  - name: reuse dictionary
-    request:
-      url: "{host}/echo"
-      method: POST
-      json: !force_format_include "{whole_list_body}"
-    response:
-      status_code: 200
-      json:
-        - a
-        - b
-        - c
-        - 1
-        - 2
-        - 3
-        - -1.0
-        - -2.0
-        - -3.0
-
----
 test_name: Match a regex at top level
 
 includes:
