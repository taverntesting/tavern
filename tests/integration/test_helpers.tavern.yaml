---
test_name: Make sure JWT verification works

includes:
  - !include common.yaml

stages:
<<<<<<< HEAD
- name: login
  request:
    url: "{host}/get_jwt"
    json:
      user: test-user
      password: correct-password
    method: POST
  response:
    status_code: 200
    verify_response_with:
      function: tavern.helpers:validate_jwt
      extra_kwargs:
        jwt_key: "jwt"
        key: 240c8c9c-39b9-426b-9503-3126f96c2eaf
        algorithms: [HS256]
        options:
          verify_signature: true
          verify_aud: true
          verify_exp: true
        audience: testserver
=======
  - name: login
    request:
      url: "{host}/get_jwt"
      json:
        user: test-user
        password: correct-password
      method: POST
    response:
      status_code: 200
      verify_response_with:
        function: tavern.helpers:validate_jwt
        extra_kwargs:
          jwt_key: "jwt"
          key: 240c8c9c-39b9-426b-9503-3126f96c2eaf
          algorithms: [HS256]
          options:
            verify_signature: true
            verify_aud: true
            verify_exp: true
          audience: testserver
>>>>>>> 43968444

---
test_name: Make sure JWT rejects the wrong algorithm

includes:
  - !include common.yaml

stages:
<<<<<<< HEAD
- name: login
  request:
    url: "{host}/get_jwt"
    json:
      user: test-user
      password: correct-password
    method: POST
  response:
    status_code: 200
    verify_response_with:
      function: tavern.helpers:validate_jwt
      extra_kwargs:
        jwt_key: "jwt"
        key: 240c8c9c-39b9-426b-9503-3126f96c2eaf
        algorithms: [RS256]
        options:
          verify_signature: true
          verify_aud: true
          verify_exp: true
        audience: testserver
=======
  - name: login
    request:
      url: "{host}/get_jwt"
      json:
        user: test-user
        password: correct-password
      method: POST
    response:
      status_code: 200
      verify_response_with:
        function: tavern.helpers:validate_jwt
        extra_kwargs:
          jwt_key: "jwt"
          key: 240c8c9c-39b9-426b-9503-3126f96c2eaf
          algorithms: [RS256]
          options:
            verify_signature: true
            verify_aud: true
            verify_exp: true
          audience: testserver
>>>>>>> 43968444

_xfail: run<|MERGE_RESOLUTION|>--- conflicted
+++ resolved
@@ -5,28 +5,6 @@
   - !include common.yaml
 
 stages:
-<<<<<<< HEAD
-- name: login
-  request:
-    url: "{host}/get_jwt"
-    json:
-      user: test-user
-      password: correct-password
-    method: POST
-  response:
-    status_code: 200
-    verify_response_with:
-      function: tavern.helpers:validate_jwt
-      extra_kwargs:
-        jwt_key: "jwt"
-        key: 240c8c9c-39b9-426b-9503-3126f96c2eaf
-        algorithms: [HS256]
-        options:
-          verify_signature: true
-          verify_aud: true
-          verify_exp: true
-        audience: testserver
-=======
   - name: login
     request:
       url: "{host}/get_jwt"
@@ -47,7 +25,6 @@
             verify_aud: true
             verify_exp: true
           audience: testserver
->>>>>>> 43968444
 
 ---
 test_name: Make sure JWT rejects the wrong algorithm
@@ -56,28 +33,6 @@
   - !include common.yaml
 
 stages:
-<<<<<<< HEAD
-- name: login
-  request:
-    url: "{host}/get_jwt"
-    json:
-      user: test-user
-      password: correct-password
-    method: POST
-  response:
-    status_code: 200
-    verify_response_with:
-      function: tavern.helpers:validate_jwt
-      extra_kwargs:
-        jwt_key: "jwt"
-        key: 240c8c9c-39b9-426b-9503-3126f96c2eaf
-        algorithms: [RS256]
-        options:
-          verify_signature: true
-          verify_aud: true
-          verify_exp: true
-        audience: testserver
-=======
   - name: login
     request:
       url: "{host}/get_jwt"
@@ -98,6 +53,5 @@
             verify_aud: true
             verify_exp: true
           audience: testserver
->>>>>>> 43968444
 
 _xfail: run