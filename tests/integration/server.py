import base64
import datetime
from datetime import datetime, timedelta
import gzip
from hashlib import sha512
import itertools
import json
import math
import mimetypes
import os
import time
from urllib.parse import unquote_plus
import uuid

from flask import Flask, Response, jsonify, make_response, redirect, request, session
from itsdangerous import URLSafeTimedSerializer
<<<<<<< HEAD
from flask import Flask, Response, jsonify, redirect, request
import gzip
=======
>>>>>>> 43968444
import jwt

app = Flask(__name__)
app.config.update(SECRET_KEY="secret")


@app.route("/token", methods=["GET"])
def token():
    return (
        '<div><a src="http://127.0.0.1:5003/verify?token=c9bb34ba-131b-11e8-b642-0ed5f89f718b">Link</a></div>',
        200,
    )


@app.route("/headers", methods=["GET"])
def headers():
    return "OK", 200, {"X-Integration-Value": "_HelloWorld1", "ATestHEader": "orange"}


@app.route("/verify", methods=["GET"])
def verify():
    if request.args.get("token") == "c9bb34ba-131b-11e8-b642-0ed5f89f718b":
        return "", 200
    else:
        return "", 401


@app.route("/get_thing_slow", methods=["GET"])
def get_slow():
    time.sleep(0.25)

    response = {"status": "OK"}
    return jsonify(response), 200


@app.route("/fake_dictionary", methods=["GET"])
def get_fake_dictionary():
    fake = {
        "top": {"Thing": "value", "nested": {"doubly": {"inner": "value"}}},
        "an_integer": 123,
        "a_string": "abc",
        "a_bool": True,
    }

    return jsonify(fake), 200


@app.route("/fake_list", methods=["GET"])
def list_response():
    list_response = ["a", "b", "c", 1, 2, 3, -1.0, -2.0, -3.0]
    return jsonify(list_response), 200


@app.route("/complicated_list", methods=["GET"])
def complicated_list():
    list_response = ["a", {"b": "c"}]
    return jsonify(list_response), 200


@app.route("/nested_list", methods=["GET"])
def nested_list_response():
    response = {"top": ["a", "b", {"key": "val"}]}
    return jsonify(response), 200


@app.route("/fake_upload_file", methods=["POST"])
def upload_fake_file():
    if not request.files:
        return "", 401

    if not mimetypes.inited:
        mimetypes.init()

    for key, item in request.files.items():
        if item.filename:
            filetype = ".{}".format(item.filename.split(".")[-1])
            if filetype in mimetypes.suffix_map:
                if not item.content_type:
                    return "", 400

    # Try to download each of the files downloaded to /tmp and
    # then remove them
    for key in request.files:
        file_to_save = request.files[key]
        path = os.path.join("/tmp", file_to_save.filename)
        file_to_save.save(path)

    return "", 200


@app.route("/fake_upload_file_data", methods=["POST"])
def upload_fake_file_and_data():
    if not request.files:
        return "", 401

    if not request.form.to_dict():
        return "", 402

    # Verify that the content type is `multipart`
    if not request.content_type.startswith("multipart/form-data"):
        return "", 403

    if not mimetypes.inited:
        mimetypes.init()

    for key, item in request.files.items():
        if item.filename:
            filetype = ".{}".format(item.filename.split(".")[-1])
            if filetype in mimetypes.suffix_map:
                if not item.content_type:
                    return "", 400

    # Try to download each of the files downloaded to /tmp
    for key in request.files:
        file_to_save = request.files[key]
        path = os.path.join("/tmp", file_to_save.filename)
        file_to_save.save(path)

    return "", 200


@app.route("/nested/again", methods=["GET"])
def multiple_path_items_response():
    response = {"status": "OK"}
    return jsonify(response), 200


@app.route("/pi", methods=["GET"])
def return_fp_number():
    response = {"pi": math.pi}
    return jsonify(response), 200


@app.route("/expect_dtype", methods=["POST"])
def expect_type():
    body = request.get_json()
    value = body.get("value")
    dtype = body.get("dtype")
    dvalue = body.get("dvalue")

    status = "OK"
    code = 200

    if not value and dtype and dvalue:
        status = "Missing expected type or value"
        code = 400

    if str(type(value)) != "<class '{}'>".format(dtype):
        status = "Unexpected type: '{}'".format(str(type(value)))
        code = 400

    if value != dvalue:
        status = "Unexpected value: '{}'".format(value)
        code = 400

    return jsonify({"status": status}), code


@app.route("/status_code_return", methods=["POST"])
def status_code_return():
    body = request.get_json()
    response = {}
    return jsonify(response), int(body["status_code"])


@app.route("/echo", methods=["POST"])
def echo_values():
    body = request.get_json(silent=True)
    response = body
    return jsonify(response), 200


@app.route("/echo_params", methods=["GET"])
def echo_params():
    params = request.args

    response = {}
    for k, v in params.items():
        unquoted = unquote_plus(v)
        try:
            response[k] = json.loads(unquoted)
        except json.decoder.JSONDecodeError:
            response[k] = unquoted

    return jsonify(response), 200


@app.route("/expect_raw_data", methods=["POST"])
def expect_raw_data():
    raw_data = request.stream.read().decode("utf8").strip()
    if raw_data == "OK":
        response = {"status": "ok"}
        code = 200
    elif raw_data == "DENIED":
        response = {"status": "denied"}
        code = 401
    else:
        response = {"status": "err: '{}'".format(raw_data)}
        code = 400

    return jsonify(response), code


@app.route("/expect_compressed_data", methods=["POST"])
def expect_compressed_data():
    content_type_header = request.headers.get("content-type")
    if content_type_header != "application/json":
        return jsonify("invalid content type " + content_type_header), 400

    content_encoding_header = request.headers.get("content-encoding")
    if content_encoding_header != "gzip":
        return jsonify("invalid content encoding " + content_encoding_header), 400

    compressed_data = request.stream.read()

    decompressed = gzip.decompress(compressed_data)

    raw_data = decompressed.decode("utf8").strip()

    loaded = json.loads(raw_data)

    if loaded == "OK":
        response = {"status": "ok"}
        code = 200
    else:
        response = {"status": "err: '{}'".format(raw_data)}
        code = 400

    return jsonify(response), code


@app.route("/form_data", methods=["POST"])
def echo_form_values():
    body = request.get_data()
    key, _, value = body.decode("utf8").partition("=")
    response = {key: value}
    return jsonify(response), 200


@app.route("/stream_file", methods=["GET"])
def stream_file():
    def iter():
        for data in range(1, 10):
            yield bytes(data)

    response = Response(iter(), mimetype="application/octet-stream")
    response.headers["Content-Disposition"] = "attachment; filename=tmp.txt"
    return response


statuses = itertools.cycle(["processing", "ready"])


@app.route("/poll", methods=["GET"])
def poll():
    response = {"status": next(statuses)}
    return jsonify(response)


def _maybe_get_cookie_name():
    return (request.get_json(silent=True) or {}).get("cookie_name", "tavern-cookie")


@app.route("/get_cookie", methods=["POST"])
def give_cookie():
    cookie_name = _maybe_get_cookie_name()
    response = Response()
    response.set_cookie(cookie_name, base64.b64encode(os.urandom(16)).decode("utf8"))
    return response, 200


@app.route("/expect_cookie", methods=["GET"])
def expect_cookie():
    cookie_name = _maybe_get_cookie_name()
    if cookie_name not in request.cookies:
        return (
            jsonify({"error": "No cookie named {} in request".format(cookie_name)}),
            400,
        )
    else:
        return jsonify({"status": "ok"}), 200


@app.route("/redirect/source", methods=["GET"])
def redirect_to_other_endpoint():
    return redirect("/redirect/destination", 302)


@app.route("/redirect/loop", methods=["GET"])
def redirect_loop():
    try:
        if redirect_loop.tries > 50:
            return redirect("/redirect/destination", 302)
        else:
            redirect_loop.tries += 1
    except AttributeError:
        redirect_loop.tries = 1

    return redirect("/redirect/loop", 302)


@app.route("/redirect/destination", methods=["GET"])
def get_redirected_to_here():
    return jsonify({"status": "successful redirect"}), 200


@app.route("/get_single_json_item", methods=["GET"])
def return_one_item():
    return jsonify("c82bfa63-fd2a-419a-8c06-21cb283fd9f7"), 200


@app.route("/authtest/basic", methods=["GET"])
def expect_basic_auth():
    auth = request.authorization

    if auth is None:
        return jsonify({"status": "No authorisation"}), 403

    if auth.type == "basic":
        if auth.username == "fakeuser" and auth.password == "fakepass":
            return (
                jsonify(
                    {
                        "auth_type": auth.type,
                        "auth_user": auth.username,
                        "auth_pass": auth.password,
                    }
                ),
                200,
            )
        else:
            return jsonify({"error": "Wrong username/password"}), 401
    else:
        return jsonify({"error": "unrecognised auth type"}), 403


@app.route("/jmes/return_empty_paged", methods=["GET"])
def return_empty_paged():
    return jsonify({"pages": 0, "data": []}), 200


@app.route("/jmes/with_dot", methods=["GET"])
def return_with_dot():
    return jsonify({"data.a": "a", "data.b": "b"}), 200


@app.route("/uuid/v4", methods=["GET"])
def get_uuid_v4():
    return jsonify({"uuid": uuid.uuid4()}), 200


@app.route("/707-regression", methods=["GET"])
def get_707():
    return jsonify({"a": 1, "b": {"first": 10, "second": 20}, "c": 2})


users = {"mark": {"password": "password", "regular": "foo", "protected": "bar"}}

serializer = URLSafeTimedSerializer(
    secret_key="secret",
    salt="cookie",
    signer_kwargs=dict(key_derivation="hmac", digest_method=sha512),
)


@app.route("/withsession/login", methods=["POST"])
def login():
    r = request.get_json()
    username = r["username"]
    password = r["password"]

    if password == users[username]["password"]:
        session["user"] = username
        response = make_response("", 200)
        response.set_cookie(
            "remember",
            value=serializer.dumps(username),
            expires=datetime.utcnow() + timedelta(days=30),
            httponly=True,
        )
        return response

    return "", 401


@app.route("/withsession/regular", methods=["GET"])
def regular():
    username = session.get("user")

    if not username:
        remember = request.cookies.get("remember")
        if remember:
            username = serializer.loads(remember, max_age=3600)

    if username:
        return jsonify(regular=users[username]["regular"]), 200

    return "", 401


@app.route("/withsession/protected", methods=["GET"])
def protected():
    username = session.get("user")
    if username:
        return jsonify(protected=users[username]["protected"]), 200
    return "", 401


@app.route("/606-regression-list", methods=["GET"])
def get_606_list():
    return jsonify([])


@app.route("/606-regression-dict", methods=["GET"])
def get_606_dict():
    return jsonify({})


@app.route("/magic-multi-method", methods=["GET", "POST", "DELETE"])
def get_any_method():
    return jsonify({"method": request.method})


@app.route("/get_jwt", methods=["POST"])
def get_jwt():
    secret = "240c8c9c-39b9-426b-9503-3126f96c2eaf"
    audience = "testserver"

    r = request.get_json()

    if r["user"] != "test-user" or r["password"] != "correct-password":
        return jsonify({"error": "Incorrect username/password"}), 401

    payload = {
        "sub": "test-user",
        "aud": audience,
        "exp": datetime.utcnow() + timedelta(hours=1),
    }

    token = jwt.encode(payload, secret, algorithm="HS256")

    return jsonify({"jwt": token})


if __name__ == "__main__":
    host = os.getenv("FLASK_HOST", "0.0.0.0")
    app.run(host)<|MERGE_RESOLUTION|>--- conflicted
+++ resolved
@@ -14,11 +14,6 @@
 
 from flask import Flask, Response, jsonify, make_response, redirect, request, session
 from itsdangerous import URLSafeTimedSerializer
-<<<<<<< HEAD
-from flask import Flask, Response, jsonify, redirect, request
-import gzip
-=======
->>>>>>> 43968444
 import jwt
 
 app = Flask(__name__)
