--- conflicted
+++ resolved
@@ -1,9 +1,5 @@
 import base64
-<<<<<<< HEAD
-=======
 import datetime
-import gzip
->>>>>>> 9a2e9911
 import itertools
 import json
 import math
@@ -14,12 +10,8 @@
 import uuid
 
 from flask import Flask, Response, jsonify, redirect, request
-<<<<<<< HEAD
 import gzip
-=======
 import jwt
-import math
->>>>>>> 9a2e9911
 
 app = Flask(__name__)
 
@@ -389,11 +381,6 @@
     return jsonify({"method": request.method})
 
 
-<<<<<<< HEAD
-if __name__ == '__main__':
-    host = os.getenv("FLASK_HOST", "0.0.0.0")
-    app.run(host)
-=======
 @app.route("/get_jwt", methods=["POST"])
 def login():
     secret = "240c8c9c-39b9-426b-9503-3126f96c2eaf"
@@ -413,4 +400,8 @@
     token = jwt.encode(payload, secret, algorithm="HS256")
 
     return jsonify({"jwt": token})
->>>>>>> 9a2e9911
+
+
+if __name__ == '__main__':
+    host = os.getenv("FLASK_HOST", "0.0.0.0")
+    app.run(host)