import math
import os
from flask import Flask, request, jsonify


app = Flask(__name__)


@app.route("/token", methods=["GET"])
def token():
    return '<div><a src="http://127.0.0.1:5003/verify?token=c9bb34ba-131b-11e8-b642-0ed5f89f718b">Link</a></div>', 200


@app.route("/headers", methods=["GET"])
def headers():
    return 'OK', 200, {'X-Integration-Value': "_HelloWorld1"}


@app.route("/verify", methods=["GET"])
def verify():
    if request.args.get('token') == 'c9bb34ba-131b-11e8-b642-0ed5f89f718b':
        return '', 200
    else:
        return '', 401


@app.route("/fake_dictionary", methods=["GET"])
def get_fake_dictionary():
    fake = {
        "top": {
            "Thing": "value",
            "nested": {
                "doubly": {
                    "inner": "value",
                }
            }
        },
        "an_integer": 123,
        "a_string": "abc",
        "a_bool": True,
    }

    return jsonify(fake), 200


@app.route("/fake_list", methods=["GET"])
def list_response():
    list_response = [
        "a",
        "b",
        "c",
        1,
        2,
        3,
        -1.0,
        -2.0,
        -3.0,
    ]
    return jsonify(list_response), 200


@app.route("/nested_list", methods=["GET"])
def nested_list_response():
    response = {
        "top": [
            "a",
            "b",
            {
                "key": "val",
            }
        ]
    }
    return jsonify(response), 200


@app.route("/fake_upload_file", methods=["POST"])
def upload_fake_file():
    if not request.files:
        return '', 401

    # Try to download each of the files downloaded to /tmp and
    # then remove them
    for key in request.files:
        file_to_save = request.files[key]
        path = os.path.join("/tmp", file_to_save.filename)
        file_to_save.save(path)

    return '', 200


@app.route("/nested/again", methods=["GET"])
def multiple_path_items_response():
    response = {
        "status": "OK",
    }
    return jsonify(response), 200


<<<<<<< HEAD
@app.route("/pi", methods=["GET"])
def return_fp_number():
    response = {
        "pi": math.pi
    }
    return jsonify(response), 200
=======
@app.route("/expect_dtype", methods=["POST"])
def expect_type():
    body = request.get_json()
    value = body.get("value")
    dtype = body.get("dtype")

    if not value and dtype:
        return "", 400

    if str(type(value)) != "<class '{}'>".format(dtype):
        return "", 400

    return "", 200
>>>>>>> 1dca2a4c
<|MERGE_RESOLUTION|>--- conflicted
+++ resolved
@@ -96,14 +96,14 @@
     return jsonify(response), 200
 
 
-<<<<<<< HEAD
 @app.route("/pi", methods=["GET"])
 def return_fp_number():
     response = {
         "pi": math.pi
     }
     return jsonify(response), 200
-=======
+
+
 @app.route("/expect_dtype", methods=["POST"])
 def expect_type():
     body = request.get_json()
@@ -116,5 +116,4 @@
     if str(type(value)) != "<class '{}'>".format(dtype):
         return "", 400
 
-    return "", 200
->>>>>>> 1dca2a4c
+    return "", 200