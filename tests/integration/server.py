import base64
<<<<<<< HEAD
from datetime import datetime, timedelta
import gzip
from hashlib import sha512
=======
import datetime
import gzip
import itertools
>>>>>>> 9a2e9911
import json
import mimetypes
import os
import time
from urllib.parse import unquote_plus
import uuid

<<<<<<< HEAD
from flask import Flask, Response, jsonify, make_response, redirect, request, session
import itertools
from itsdangerous import URLSafeTimedSerializer
=======
from flask import Flask, Response, jsonify, redirect, request
import jwt
>>>>>>> 9a2e9911
import math

app = Flask(__name__)
app.config.update(SECRET_KEY="secret")


@app.route("/token", methods=["GET"])
def token():
    return (
        '<div><a src="http://127.0.0.1:5003/verify?token=c9bb34ba-131b-11e8-b642-0ed5f89f718b">Link</a></div>',
        200,
    )


@app.route("/headers", methods=["GET"])
def headers():
    return "OK", 200, {"X-Integration-Value": "_HelloWorld1", "ATestHEader": "orange"}


@app.route("/verify", methods=["GET"])
def verify():
    if request.args.get("token") == "c9bb34ba-131b-11e8-b642-0ed5f89f718b":
        return "", 200
    else:
        return "", 401


@app.route("/get_thing_slow", methods=["GET"])
def get_slow():
    time.sleep(0.25)

    response = {"status": "OK"}
    return jsonify(response), 200


@app.route("/fake_dictionary", methods=["GET"])
def get_fake_dictionary():
    fake = {
        "top": {"Thing": "value", "nested": {"doubly": {"inner": "value"}}},
        "an_integer": 123,
        "a_string": "abc",
        "a_bool": True,
    }

    return jsonify(fake), 200


@app.route("/fake_list", methods=["GET"])
def list_response():
    list_response = ["a", "b", "c", 1, 2, 3, -1.0, -2.0, -3.0]
    return jsonify(list_response), 200


@app.route("/complicated_list", methods=["GET"])
def complicated_list():
    list_response = ["a", {"b": "c"}]
    return jsonify(list_response), 200


@app.route("/nested_list", methods=["GET"])
def nested_list_response():
    response = {"top": ["a", "b", {"key": "val"}]}
    return jsonify(response), 200


@app.route("/fake_upload_file", methods=["POST"])
def upload_fake_file():
    if not request.files:
        return "", 401

    if not mimetypes.inited:
        mimetypes.init()

    for key, item in request.files.items():
        if item.filename:
            filetype = ".{}".format(item.filename.split(".")[-1])
            if filetype in mimetypes.suffix_map:
                if not item.content_type:
                    return "", 400

    # Try to download each of the files downloaded to /tmp and
    # then remove them
    for key in request.files:
        file_to_save = request.files[key]
        path = os.path.join("/tmp", file_to_save.filename)
        file_to_save.save(path)

    return "", 200


@app.route("/fake_upload_file_data", methods=["POST"])
def upload_fake_file_and_data():
    if not request.files:
        return "", 401

    if not request.form.to_dict():
        return "", 402

    # Verify that the content type is `multipart`
    if not request.content_type.startswith("multipart/form-data"):
        return "", 403

    if not mimetypes.inited:
        mimetypes.init()

    for key, item in request.files.items():
        if item.filename:
            filetype = ".{}".format(item.filename.split(".")[-1])
            if filetype in mimetypes.suffix_map:
                if not item.content_type:
                    return "", 400

    # Try to download each of the files downloaded to /tmp
    for key in request.files:
        file_to_save = request.files[key]
        path = os.path.join("/tmp", file_to_save.filename)
        file_to_save.save(path)

    return "", 200


@app.route("/nested/again", methods=["GET"])
def multiple_path_items_response():
    response = {"status": "OK"}
    return jsonify(response), 200


@app.route("/pi", methods=["GET"])
def return_fp_number():
    response = {"pi": math.pi}
    return jsonify(response), 200


@app.route("/expect_dtype", methods=["POST"])
def expect_type():
    body = request.get_json()
    value = body.get("value")
    dtype = body.get("dtype")
    dvalue = body.get("dvalue")

    status = "OK"
    code = 200

    if not value and dtype and dvalue:
        status = "Missing expected type or value"
        code = 400

    if str(type(value)) != "<class '{}'>".format(dtype):
        status = "Unexpected type: '{}'".format(str(type(value)))
        code = 400

    if value != dvalue:
        status = "Unexpected value: '{}'".format(value)
        code = 400

    return jsonify({"status": status}), code


@app.route("/status_code_return", methods=["POST"])
def status_code_return():
    body = request.get_json()
    response = {}
    return jsonify(response), int(body["status_code"])


@app.route("/echo", methods=["POST"])
def echo_values():
    body = request.get_json(silent=True)
    response = body
    return jsonify(response), 200


@app.route("/echo_params", methods=["GET"])
def echo_params():
    params = request.args

    response = {}
    for k, v in params.items():
        unquoted = unquote_plus(v)
        try:
            response[k] = json.loads(unquoted)
        except json.decoder.JSONDecodeError:
            response[k] = unquoted

    return jsonify(response), 200


@app.route("/expect_raw_data", methods=["POST"])
def expect_raw_data():
    raw_data = request.stream.read().decode("utf8").strip()
    if raw_data == "OK":
        response = {"status": "ok"}
        code = 200
    elif raw_data == "DENIED":
        response = {"status": "denied"}
        code = 401
    else:
        response = {"status": "err: '{}'".format(raw_data)}
        code = 400

    return jsonify(response), code


@app.route("/expect_compressed_data", methods=["POST"])
def expect_compressed_data():
    content_type_header = request.headers.get("content-type")
    if content_type_header != "application/json":
        return jsonify("invalid content type " + content_type_header), 400

    content_encoding_header = request.headers.get("content-encoding")
    if content_encoding_header != "gzip":
        return jsonify("invalid content encoding " + content_encoding_header), 400

    compressed_data = request.stream.read()

    decompressed = gzip.decompress(compressed_data)

    raw_data = decompressed.decode("utf8").strip()

    loaded = json.loads(raw_data)

    if loaded == "OK":
        response = {"status": "ok"}
        code = 200
    else:
        response = {"status": "err: '{}'".format(raw_data)}
        code = 400

    return jsonify(response), code


@app.route("/form_data", methods=["POST"])
def echo_form_values():
    body = request.get_data()
    key, _, value = body.decode("utf8").partition("=")
    response = {key: value}
    return jsonify(response), 200


@app.route("/stream_file", methods=["GET"])
def stream_file():
    def iter():
        for data in range(1, 10):
            yield bytes(data)

    response = Response(iter(), mimetype="application/octet-stream")
    response.headers["Content-Disposition"] = "attachment; filename=tmp.txt"
    return response


statuses = itertools.cycle(["processing", "ready"])


@app.route("/poll", methods=["GET"])
def poll():
    response = {"status": next(statuses)}
    return jsonify(response)


def _maybe_get_cookie_name():
    return (request.get_json(silent=True) or {}).get("cookie_name", "tavern-cookie")


@app.route("/get_cookie", methods=["POST"])
def give_cookie():
    cookie_name = _maybe_get_cookie_name()
    response = Response()
    response.set_cookie(cookie_name, base64.b64encode(os.urandom(16)).decode("utf8"))
    return response, 200


@app.route("/expect_cookie", methods=["GET"])
def expect_cookie():
    cookie_name = _maybe_get_cookie_name()
    if cookie_name not in request.cookies:
        return (
            jsonify({"error": "No cookie named {} in request".format(cookie_name)}),
            400,
        )
    else:
        return jsonify({"status": "ok"}), 200


@app.route("/redirect/source", methods=["GET"])
def redirect_to_other_endpoint():
    return redirect("/redirect/destination", 302)


@app.route("/redirect/loop", methods=["GET"])
def redirect_loop():
    try:
        if redirect_loop.tries > 50:
            return redirect("/redirect/destination", 302)
        else:
            redirect_loop.tries += 1
    except AttributeError:
        redirect_loop.tries = 1

    return redirect("/redirect/loop", 302)


@app.route("/redirect/destination", methods=["GET"])
def get_redirected_to_here():
    return jsonify({"status": "successful redirect"}), 200


@app.route("/get_single_json_item", methods=["GET"])
def return_one_item():
    return jsonify("c82bfa63-fd2a-419a-8c06-21cb283fd9f7"), 200


@app.route("/authtest/basic", methods=["GET"])
def expect_basic_auth():
    auth = request.authorization

    if auth is None:
        return jsonify({"status": "No authorisation"}), 403

    if auth.type == "basic":
        if auth.username == "fakeuser" and auth.password == "fakepass":
            return (
                jsonify(
                    {
                        "auth_type": auth.type,
                        "auth_user": auth.username,
                        "auth_pass": auth.password,
                    }
                ),
                200,
            )
        else:
            return jsonify({"error": "Wrong username/password"}), 401
    else:
        return jsonify({"error": "unrecognised auth type"}), 403


@app.route("/jmes/return_empty_paged", methods=["GET"])
def return_empty_paged():
    return jsonify({"pages": 0, "data": []}), 200


@app.route("/jmes/with_dot", methods=["GET"])
def return_with_dot():
    return jsonify({"data.a": "a", "data.b": "b"}), 200


@app.route("/uuid/v4", methods=["GET"])
def get_uuid_v4():
    return jsonify({"uuid": uuid.uuid4()}), 200


@app.route("/707-regression", methods=["GET"])
def get_707():
    return jsonify({"a": 1, "b": {"first": 10, "second": 20}, "c": 2})


users = {"mark": {"password": "password", "regular": "foo", "protected": "bar"}}

serializer = URLSafeTimedSerializer(
    secret_key="secret",
    salt="cookie",
    signer_kwargs=dict(key_derivation="hmac", digest_method=sha512),
)


@app.route("/withsession/login", methods=["POST"])
def login():
    r = request.get_json()
    username = r["username"]
    password = r["password"]

    if password == users[username]["password"]:
        session["user"] = username
        response = make_response("", 200)
        response.set_cookie(
            "remember",
            value=serializer.dumps(username),
            expires=datetime.utcnow() + timedelta(days=30),
            httponly=True,
        )
        return response

    return "", 401


@app.route("/withsession/regular", methods=["GET"])
def regular():
    username = session.get("user")

    if not username:
        remember = request.cookies.get("remember")
        if remember:
            username = serializer.loads(remember, max_age=3600)

    if username:
        return jsonify(regular=users[username]["regular"]), 200

    return "", 401


@app.route("/withsession/protected", methods=["GET"])
def protected():
    username = session.get("user")
    if username:
        return jsonify(protected=users[username]["protected"]), 200
    return "", 401


@app.route("/606-regression-list", methods=["GET"])
def get_606_list():
    return jsonify([])


@app.route("/606-regression-dict", methods=["GET"])
def get_606_dict():
    return jsonify({})


@app.route("/magic-multi-method", methods=["GET", "POST", "DELETE"])
def get_any_method():
    return jsonify({"method": request.method})


@app.route("/get_jwt", methods=["POST"])
def login():
    secret = "240c8c9c-39b9-426b-9503-3126f96c2eaf"
    audience = "testserver"

    r = request.get_json()

    if r["user"] != "test-user" or r["password"] != "correct-password":
        return jsonify({"error": "Incorrect username/password"}), 401

    payload = {
        "sub": "test-user",
        "aud": audience,
        "exp": datetime.datetime.utcnow() + datetime.timedelta(hours=1),
    }

    token = jwt.encode(payload, secret, algorithm="HS256")

    return jsonify({"jwt": token})<|MERGE_RESOLUTION|>--- conflicted
+++ resolved
@@ -1,13 +1,9 @@
 import base64
-<<<<<<< HEAD
+import datetime
 from datetime import datetime, timedelta
 import gzip
 from hashlib import sha512
-=======
-import datetime
-import gzip
 import itertools
->>>>>>> 9a2e9911
 import json
 import mimetypes
 import os
@@ -15,14 +11,9 @@
 from urllib.parse import unquote_plus
 import uuid
 
-<<<<<<< HEAD
 from flask import Flask, Response, jsonify, make_response, redirect, request, session
-import itertools
 from itsdangerous import URLSafeTimedSerializer
-=======
-from flask import Flask, Response, jsonify, redirect, request
 import jwt
->>>>>>> 9a2e9911
 import math
 
 app = Flask(__name__)
@@ -447,7 +438,7 @@
 
 
 @app.route("/get_jwt", methods=["POST"])
-def login():
+def get_jwt():
     secret = "240c8c9c-39b9-426b-9503-3126f96c2eaf"
     audience = "testserver"
 
