--- conflicted
+++ resolved
@@ -1,11 +1,6 @@
 ---
 test_name: Test parametrizing using 'vals' directly and not in the list
 
-<<<<<<< HEAD
-test_name: Test parametrizing using 'vals' directly and not in the list
-
-=======
->>>>>>> 43968444
 marks:
   - parametrize:
       key: mycoolvalue
@@ -24,10 +19,6 @@
       json: !force_format_include "{tavern.request_vars.json}"
 
 ---
-<<<<<<< HEAD
-
-=======
->>>>>>> 43968444
 test_name: Test parametrizing using 'vals' directly and not in the list, list key
 
 marks:
@@ -49,10 +40,6 @@
       json: !force_format_include "{tavern.request_vars.json}"
 
 ---
-<<<<<<< HEAD
-
-=======
->>>>>>> 43968444
 test_name: Test echo parametrized
 
 includes:
