--- conflicted
+++ resolved
@@ -71,24 +71,6 @@
 test_name: Match something in part of the request
 
 stages:
-<<<<<<< HEAD
-- name: simple match
-  request:
-    url: "{global_host}/echo"
-    method: POST
-    json:
-      fake: code=abc123&state=f
-      fake2: code=abc123&state=f
-      fake3: code=abc124&state=f
-  response:
-    status_code: 200
-    save:
-      $ext:
-        function: tavern.helpers:validate_regex
-        extra_kwargs:
-          expression: "code=(?P<code_token>.*)&state"
-          in_jmespath: "fake3"
-=======
   - name: simple match
     request:
       url: "{global_host}/echo"
@@ -105,7 +87,6 @@
           extra_kwargs:
             expression: "code=(?P<code_token>.*)&state"
             in_jmespath: "fake3"
->>>>>>> 43968444
 
   - name: Reuse thing specified in first request
     request:
