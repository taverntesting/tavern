---
name: test includes
description: used for testing against local server

variables:
<<<<<<< HEAD
  host: http://localhost:5003
=======
  host: http://localhost:5000
  first_part: "nested"
  second_part: "{tavern.env_vars.SECOND_URL_PART}"
>>>>>>> e4ee2054
<|MERGE_RESOLUTION|>--- conflicted
+++ resolved
@@ -3,10 +3,6 @@
 description: used for testing against local server
 
 variables:
-<<<<<<< HEAD
   host: http://localhost:5003
-=======
-  host: http://localhost:5000
   first_part: "nested"
-  second_part: "{tavern.env_vars.SECOND_URL_PART}"
->>>>>>> e4ee2054
+  second_part: "{tavern.env_vars.SECOND_URL_PART}"