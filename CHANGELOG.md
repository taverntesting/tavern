# Changelog

##  0.1.2           Allow sending/validation of JSON lists (2017-11-21)

##  0.1.3           Fix global configuration loading via pytest command line (2017-12-05)

##  0.1.4           Fix global configuration if it wasn't actually passed (2017-12-06)

##  0.1.5           Fix temporary file wrapping on windows (2017-12-06)

#  0.2.0           Add python 2 support (2017-12-12)

##  0.2.1           Add option to install 'pytest' extra (2017-12-12)

##  0.2.2           Support for 'verify' arg to requests (2018-01-23)

##  0.2.3           quote nested json in query parameters (2018-01-23)

##  0.2.4           Fix log format interpolation for py2 (2018-01-25)

##  0.2.5           Fix empty yaml files hard-failing (2018-01-25)

#  0.3.0           Use a persistent requests Session to allow cookies to be propagated forward through tests (2018-02-15)

#  0.4.0           MQTT support (2018-02-22)

#  0.5.0           Add special 'tavern' key for formatting magic variables, and don't strictly enforce some HTTP verbs not having a body (2018-02-23)

##  0.5.1           Add regex validation function and verify tests at run time, not discovery time (2018-02-26)

##  0.5.2           Add MQTT TLS support and fixes to formatting nested arrays/dicts (2018-03-05)

##  0.5.3           Update README (2018-03-05)

##  0.5.4           Add 'meta' key to request block (2018-03-05)


currently the only key in 'meta' is clear_session_cookies which wipes the session cookies before the request is made

#  0.6.0           Allow multiple global config options on the command line and in pytest config file (2018-03-07)

##  0.6.1           Fix implementation of 'auth' keyword (2018-03-09)

#  0.7.0           Add new 'anything' constructor for matching any value returned which should now also work with nested values. Also add special constructors for int/float types (2018-03-09)

##  0.7.1           fix delay_after/before to accept float arguments (2018-03-12)

##  0.7.2           Fix warning on incorrect status codes (2018-03-20)

##  0.7.3           Improve error handling in parser errors (2018-03-21)

##  0.7.4           Fix python 2 (2018-03-21)

##  0.7.5           Fix pytest-pspec error (2018-03-21)

##  0.7.6           Move dict utilities around (2018-03-21)

##  0.7.7           Improve validation on the type of block returned (2018-03-23)

#  0.8.0           Fix matching magic variables and add new type sentinels for matching (2018-04-03)

##  0.8.1           Fix formatting env vars into included variables (2018-04-03)

##  0.8.2           Cleanup of type conversion code and better list item validation (2018-04-05)

#  0.9.0           Add file upload capability (2018-04-10)

##  0.9.1           Fix logging library warning (2018-04-11)

##  0.9.2           Minor improvement to error messages (2018-04-13)

##  0.9.3           Improve error reporting from dictionary mismatches and allow regex checks in headers (2018-05-04)

##  0.9.4           Fixes to type conversion tags, and add a new 'anybool' type sentinel to match either True or False (2018-05-15)

##  0.9.5           Fix type conversion tokens and add more robust integration tests for them (2018-05-16)

##  0.9.6           Add bool conversion type token as well (2018-05-16)

##  0.9.7           Fix error in formatting MQTT variables (2018-05-24)

##  0.9.8           Fix tavern overriding content type header when sending a file with extra headers (2018-05-25)

##  0.9.9           Allow nesting of variables in included files that can be access using dot notation (2018-05-29)

#  0.9.10          Add new tag to match floating point numbers approximately in responses (2018-05-29)

#  0.10.0          Add basic plugin system (2018-05-29)

##  0.10.1          Slightly improve docstrings for use with pytest-pspec (2018-06-11)

##  0.10.2          Fix python 2 type token issue (2018-06-13)

#  0.11.0          Marking, strict key checking, and multiple status codes (2018-06-18)


- Add ability to use custom QoS for subscribing in MQTT
- Add pytest marks to tests
- Add strict key checking controllable by cli/per test
- Add verification for multiple status codes
- Improve 'doc' of test for pytest-pspec
- Add internal xfail for testing Tavern

#  0.12.0          Add parametrize mark and make run() use pytest.main in the background (2018-06-20)


See https://github.com/taverntesting/tavern/issues/127#issuecomment-398409023

calling run() directly will now cause a pytest isntance to be run in the background. This is to avoid having to maintain code and documentation for two separate entry points

##  0.12.1          Flesh out the 'run' function a bit more so it can mostly be used to pass in all config values without having to have a Pytest config file (2018-06-20)

##  0.12.2          Fix Pylint (2018-06-20)

##  0.12.3          Fix extra expected keys beign ignroed in responses sometimes (2018-06-20)

##  0.12.4          Fix case matching with headers (2018-06-20)

#  0.13.0          Add new flag to enable 'fancy' formatting on errors (2018-06-21)

##  0.13.1          Fix python 2 error (2018-06-21)

##  0.13.2          Bug fixes to logging and parametrization (2018-06-22)

##  0.13.3          Fix new traceback errors when anystr/anybool/etc was used (2018-06-22)

##  0.13.4          Fix to formatting empty bodies in response with new traceback (2018-06-22)

##  0.13.5          Fix for Python 2 regex function (2018-06-25)

#  0.14.0          Allow sending of raw data in the 'data' key for a HTTP request (2018-06-27)

##  0.14.1          CI fix (2018-06-27)

##  0.14.2          CI fix (2018-06-27)

##  0.14.3          Fix header value comparisons (2018-07-04)

##  0.14.4          Pylint fix (2018-07-04)

##  0.14.5          Add support for the 'stream' requests flag (2018-07-06)

#  0.15.0          Add basic pytest fixture support (2018-07-10)

##  0.15.1          Fix boolean conversion with anybool tag (2018-07-11)

##  0.15.2          Travis deployment fix (2018-07-16)

#  0.16.0          Add 'raw' token to alow using curly braces in strings (2018-07-24)

##  0.16.1          fix delay_before/after bug (2018-07-26)

##  0.16.2          dummy bump tag for travis deploy (2018-07-26)

##  0.16.3          dummy bump tag for travis deploy (2018-07-26)

##  0.16.4          dummy bump tag for travis deploy (2018-07-26)

##  0.16.5          Fixes to requirements for development and working from local pypi indexes (2018-08-02)

#  0.17.0          Add support for putting stages in included files which can be referred to by an id - see 57f2a10e58a88325c185258d2c83b07a532aa93a for details (2018-08-04)

##  0.17.1          Dummy tag to attempt to make travis dpeloy, again (2018-08-07)

##  0.17.2          Stop wrapping responses/schemas in files for verification (2018-08-07)

#  0.18.0          Add 'timeout' parameter for http requests (2018-08-24)

##  0.18.1          Add content type/encoding to uploaded files (2018-09-05)

##  0.18.2          Fix formatting environment variables in command line global config files (2018-09-21)

##  0.18.3          Fix 'anything' token in included test stages (2018-09-28)

#  0.19.0          Add retries to stages (2018-10-07)

##  0.19.1          Fix typo in JMES utils (2018-10-14)

#  0.20.0          Allow compatibility with pytest 4 (2018-11-15)

#  0.21.0          Add parametrisation of multiple keys without creating combinations (2018-12-09)

##  0.21.1          Improve reporting of actual vs expected types in errors (2018-12-09)

#  0.22.0          Fix selection of tests when using run() function interface (2018-12-28)


This used pytests's -k flag when we actually wanted to change collection of tests, not collecting all tests then selecting by name

##  0.22.1          Allow referenced stages to be included from global configuration files (2018-12-28)

#  0.23.0          Fix 'only' keyword (2019-02-02)

#  0.24.0          Fix typetoken validation and correctly unsubscribe from MQTT topics after a stage (2019-02-16)

#  0.25.0          Allow specifying custom SSL certificates in HTTP requests (2019-02-21)

##  0.25.1          Fix fancy traceback when comments in yaml files contain special characters (2019-03-16)

#  0.26.0          Add more advanced cookie behaviour (2019-03-17)

##  0.26.1          Fix matching 'anything' type token in MQTT (2019-03-17)

##  0.26.2          Fix loading global config via run function (2019-03-19)

##  0.26.3          Fix raw token formatting (2019-04-11)

##  0.26.4          Allow loading of json files using include directive (2019-06-01)

##  0.26.5          Lock pytest version to stop internal error (2019-06-01)

#  0.27.0          0.27.0 release (2019-08-10)


- Fix various typos in documentation
- Allow sending form data and files in a single request
- Fix double formatting of some string causing issues
- Add a global and stage specific flag to tell Tavern to not always follow redirects
- Fix not being able to use type tokens to format MQTT port
- Allow sending single values as JSON body as according to RFC 7159
- Change 'save' selector to use JMESpath

#  0.28.0          Add a couple of initial hooks (2019-08-26)


The initial 2 hooks should allow a user to do something before every test and after every stage

#  0.29.0          Allow saving in MQTT tests and move calling external verification functions into their own block (2019-08-28)

#  0.30.0          Allow formatting of cookie names and allow overriding cookie values in a request (2019-08-30)

##  0.30.1          Fix MQTT subscription race condition (2019-09-07)

##  0.30.2          Fix parsing auth header (2019-09-07)

##  0.30.3          Fix marker serialisation for pytest-xdist (2019-09-07)

#  0.31.0          - Add isort (2019-11-22)

- Fix pytest warnings from None check
- Add warning when trying to coerce a non-stirnginto a string in string formatting
- Fix jmespath not working when the expected response was falsy
- Fix compatability with pytest-rerunfailures
- Add options to specify custom content type and encoding for files

#  0.32.0          Add option to control which files to search for rather than having it hardcoded (2019-11-22)

#  0.33.0          Add extra type tokens for matching lsits and dicts (2019-11-25)

#  0.34.0          Add new magic tag that includes something as json rather than a string (2019-12-08)

#  1.0.0           1.0 Release (2020-04-05)

##  1.0.1           Enable formatting of file body key in requests (2020-05-01)

##  1.0.2           Fix incorrect logic checking request codes (2020-05-01)

#  1.1.0           Add new global option to enable merging of keys from external functions (2020-05-01)

##  1.1.1           Travis fix (2020-05-23)

##  1.1.2           fforce new verison to make travis actually commit (2020-05-23)

##  1.1.3           travis (2020-05-23)

##  1.1.4           Bump version: 1.1.3 → 1.1.4 (2020-05-23)

##  1.1.5           travis (2020-05-23)

#  1.2.0           allow passing max_retries as a format variable (2020-05-25)

##  1.2.1           travis (2020-05-25)

##  1.2.2           travis (2020-05-25)

##  1.2.3           lock pytest to below 6 temporarily (2020-08-01)

##  1.2.4           Be more relaxed in locking dependency versions (2020-08-08)

#  1.3.0           Allow autouse fixtures in Tavern tests (2020-08-08)

#  1.4.0           Support pytest 6 (2020-08-15)

##  1.4.1           Fix reading utf8 encoded test files (2020-08-22)

#  1.5.0           Allow using environment variables when formatting test marks (2020-08-26)

##  1.5.1           Fix strictness for a stage 'leaking' into the subsequent stages (2020-08-26)

#  1.6.0           Allow specifying just the stage 'id' in case of a stage ref without also needing a name (2020-08-26)

#  1.7.0           Add TAVERN_INCLUDE_PATH to allow including files from other file locations (2020-10-09)

#  1.8.0           Move parametrize functions out of main class as they are specific behaviour (2020-10-09)


Add filterwarning to schema

#  1.10.0          Format filenames (#612) (2020-11-07)



#  1.11.0          523 add request hook (#615) (2020-11-07)



#  1.9.0           219 response function calls (#614) (2020-11-06)


Also log the result from 'response' ext functions

##  1.7.1           Bump max version of paho-mqtt (2020-11-07)

##  1.11.1          Fix bumped version (2020-11-07)

#  1.12.0          Allow ext functions in mqtt blocks (2020-12-11)

##  1.12.1          Fix pytest deprecation warning (2020-12-11)

##  1.12.2          lock pykwalify version to 1.7 because of breaking API change in 1.8 (2020-12-31)

#  1.13.0          Add support for generating Allure test reports (2021-01-30)

##  1.13.1          Fix using ext functions in query params (2021-01-30)

##  1.13.2          Fix checking for cert_reqs file (2021-02-20)

#  1.14.0          Add extra argument to regex helper to allow matching from a jmespath (2021-02-20)

##  1.14.1          Fix mqtt tls options validation (2021-03-27)

##  1.14.2          Stop pytest warning about a private import (2021-04-05)

#  1.15.0          Update pytest and pykwalify (2021-06-06)

#  1.16.0          Allow specifying a new strict option which will allow list items in any order (2021-06-20)

##  1.16.1          Fix regression in nested strict key checking (2021-09-05)

##  1.16.2          Fix some settings being lost after retrying a stage (2021-10-03)

##  1.16.3          Fix --collect-only flag (2021-10-17)

##  1.16.4          Change a couple of instances of logging where 'info' might log sensitive data and add note to docs (2021-10-31)

##  1.16.5          Fix 'x is not None' vs 'not x' causing strict matching error (2021-10-31)

#  1.17.0          Allow parametrising HTTP method (2021-10-31)

##  1.17.1          Allow bools in parameterized values (2021-12-12)

##  1.17.2          Fix hardcoded list of strictness choices on command line (2021-12-12)

#  1.18.0          Infer content-type and content-encoding from file_body key (2021-12-12)

#  1.19.0          Allow parametrizing more types of values (2022-01-09)

#  1.20.0          Add pytest_tavern_beta_after_every_test_run (2022-02-25)

#  1.21.0          Allow usage of pytest 7 (2022-04-17)

#  1.22.0          Allow usage of pyyaml 6 (2022-04-23)

##  1.22.1           Fix allure formatting stage name (2022-05-02)

#  1.23.0          Update pyjwt for CVE-2022-29217 (2022-06-05)

##  1.23.1          Fix docstring of fake pytest object to be a string (2022-06-05)

##  1.23.2          Fix newer versions of requests complaining about headers not being strings (2022-06-12)

##  1.23.3          Allow specifying 'unexpected' messages in MQTT to fail a test (2022-06-26)

##  1.23.4          Update stevedore version (2022-10-23)

<<<<<<< HEAD
##  2.0.0alpha3     Bump version: 2.0.0alpha2 → 2.0.0alpha3 (2021-10-17)

##  2.0.0alpha4     Bump version: 2.0.0alpha3 → 2.0.0alpha4 (2021-11-06)

##  2.0.0alpha5     Bump version: 2.0.0alpha4 → 2.0.0alpha5 (2021-12-12)

##  2.0.0alpha6     Bump version: 2.0.0alpha5 → 2.0.0alpha6 (2021-12-12)

##  2.0.0alpha7     Bump version: 2.0.0alpha6 → 2.0.0alpha7 (2021-12-12)

##  2.0.0alpha8     Bump version: 2.0.0alpha7 → 2.0.0alpha8 (2022-01-09)

##  2.0.0alpha9     Allow MQTT responses to come in out of order (2022-06-12)

#  2.0.0alpha10    Allow 'unexpected' mqtt messages (2022-06-26)

##  2.0.0alpha11    Update 'faker' (2022-07-30)

##  2.0.0alpha12    Bind all MQTT Client callbacks (2022-08-29)

##  2.0.0alpha13    Support ssl_context attributes which expose alpn (2022-08-29)

##  2.0.0alpha14    Allow specifying an ext function to return all parametrized vals, not just sub-vals (2022-10-01)

##  2.0.0beta1      Bump version: 2.0.0alpha14 → 2.0.0beta1 (2022-10-23)

##  2.0.0alpha15    Bump version: 2.0.0alpha14 → 2.0.0alpha15 (2022-10-23)

##  2.0.0alpha16    Bump version: 2.0.0alpha15 → 2.0.0alpha16 (2022-10-23)
=======
##  1.23.5          Fix missing dependency in newer pytest versions (2022-11-07)

#  1.24.0          Fix using 'py' library (2022-11-08)


This locks pytest to <=7.2 to avoid having to fix imports every time a new version comes out.
>>>>>>> 9ac243bb
<|MERGE_RESOLUTION|>--- conflicted
+++ resolved
@@ -307,7 +307,7 @@
 #  1.9.0           219 response function calls (#614) (2020-11-06)
 
 
-Also log the result from 'response' ext functions
+Also log the result from 'response' ext functions
 
 ##  1.7.1           Bump max version of paho-mqtt (2020-11-07)
 
@@ -373,7 +373,13 @@
 
 ##  1.23.4          Update stevedore version (2022-10-23)
 
-<<<<<<< HEAD
+##  1.23.5          Fix missing dependency in newer pytest versions (2022-11-07)
+
+#  1.24.0          Fix using 'py' library (2022-11-08)
+
+
+This locks pytest to <=7.2 to avoid having to fix imports every time a new version comes out.
+
 ##  2.0.0alpha3     Bump version: 2.0.0alpha2 → 2.0.0alpha3 (2021-10-17)
 
 ##  2.0.0alpha4     Bump version: 2.0.0alpha3 → 2.0.0alpha4 (2021-11-06)
@@ -403,11 +409,3 @@
 ##  2.0.0alpha15    Bump version: 2.0.0alpha14 → 2.0.0alpha15 (2022-10-23)
 
 ##  2.0.0alpha16    Bump version: 2.0.0alpha15 → 2.0.0alpha16 (2022-10-23)
-=======
-##  1.23.5          Fix missing dependency in newer pytest versions (2022-11-07)
-
-#  1.24.0          Fix using 'py' library (2022-11-08)
-
-
-This locks pytest to <=7.2 to avoid having to fix imports every time a new version comes out.
->>>>>>> 9ac243bb
