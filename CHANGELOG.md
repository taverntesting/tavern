# Changelog

##  0.1.2           Allow sending/validation of JSON lists (2017-11-21)

##  0.1.3           Fix global configuration loading via pytest command line (2017-12-05)

##  0.1.4           Fix global configuration if it wasn't actually passed (2017-12-06)

##  0.1.5           Fix temporary file wrapping on windows (2017-12-06)

#  0.2.0           Add python 2 support (2017-12-12)

##  0.2.1           Add option to install 'pytest' extra (2017-12-12)

##  0.2.2           Support for 'verify' arg to requests (2018-01-23)

##  0.2.3           quote nested json in query parameters (2018-01-23)

##  0.2.4           Fix log format interpolation for py2 (2018-01-25)

##  0.2.5           Fix empty yaml files hard-failing (2018-01-25)

#  0.3.0           Use a persistent requests Session to allow cookies to be propagated forward through tests (2018-02-15)

#  0.4.0           MQTT support (2018-02-22)

#  0.5.0           Add special 'tavern' key for formatting magic variables, and don't strictly enforce some HTTP verbs not having a body (2018-02-23)

##  0.5.1           Add regex validation function and verify tests at run time, not discovery time (2018-02-26)

##  0.5.2           Add MQTT TLS support and fixes to formatting nested arrays/dicts (2018-03-05)

##  0.5.3           Update README (2018-03-05)

##  0.5.4           Add 'meta' key to request block (2018-03-05)


currently the only key in 'meta' is clear_session_cookies which wipes the session cookies before the request is made

#  0.6.0           Allow multiple global config options on the command line and in pytest config file (2018-03-07)

##  0.6.1           Fix implementation of 'auth' keyword (2018-03-09)

#  0.7.0           Add new 'anything' constructor for matching any value returned which should now also work with nested values. Also add special constructors for int/float types (2018-03-09)

##  0.7.1           fix delay_after/before to accept float arguments (2018-03-12)

##  0.7.2           Fix warning on incorrect status codes (2018-03-20)

##  0.7.3           Improve error handling in parser errors (2018-03-21)

##  0.7.4           Fix python 2 (2018-03-21)

##  0.7.5           Fix pytest-pspec error (2018-03-21)

##  0.7.6           Move dict utilities around (2018-03-21)

##  0.7.7           Improve validation on the type of block returned (2018-03-23)

#  0.8.0           Fix matching magic variables and add new type sentinels for matching (2018-04-03)

##  0.8.1           Fix formatting env vars into included variables (2018-04-03)

##  0.8.2           Cleanup of type conversion code and better list item validation (2018-04-05)

#  0.9.0           Add file upload capability (2018-04-10)

##  0.9.1           Fix logging library warning (2018-04-11)

##  0.9.2           Minor improvement to error messages (2018-04-13)

##  0.9.3           Improve error reporting from dictionary mismatches and allow regex checks in headers (2018-05-04)

##  0.9.4           Fixes to type conversion tags, and add a new 'anybool' type sentinel to match either True or False (2018-05-15)

##  0.9.5           Fix type conversion tokens and add more robust integration tests for them (2018-05-16)

##  0.9.6           Add bool conversion type token as well (2018-05-16)

##  0.9.7           Fix error in formatting MQTT variables (2018-05-24)

##  0.9.8           Fix tavern overriding content type header when sending a file with extra headers (2018-05-25)

##  0.9.9           Allow nesting of variables in included files that can be access using dot notation (2018-05-29)

#  0.9.10          Add new tag to match floating point numbers approximately in responses (2018-05-29)

#  0.10.0          Add basic plugin system (2018-05-29)

##  0.10.1          Slightly improve docstrings for use with pytest-pspec (2018-06-11)

##  0.10.2          Fix python 2 type token issue (2018-06-13)

#  0.11.0          Marking, strict key checking, and multiple status codes (2018-06-18)


- Add ability to use custom QoS for subscribing in MQTT
- Add pytest marks to tests
- Add strict key checking controllable by cli/per test
- Add verification for multiple status codes
- Improve 'doc' of test for pytest-pspec
- Add internal xfail for testing Tavern

#  0.12.0          Add parametrize mark and make run() use pytest.main in the background (2018-06-20)


See https://github.com/taverntesting/tavern/issues/127#issuecomment-398409023

calling run() directly will now cause a pytest isntance to be run in the background. This is to avoid having to maintain code and documentation for two separate entry points

##  0.12.1          Flesh out the 'run' function a bit more so it can mostly be used to pass in all config values without having to have a Pytest config file (2018-06-20)

##  0.12.2          Fix Pylint (2018-06-20)

##  0.12.3          Fix extra expected keys beign ignroed in responses sometimes (2018-06-20)

##  0.12.4          Fix case matching with headers (2018-06-20)

#  0.13.0          Add new flag to enable 'fancy' formatting on errors (2018-06-21)

##  0.13.1          Fix python 2 error (2018-06-21)

##  0.13.2          Bug fixes to logging and parametrization (2018-06-22)

##  0.13.3          Fix new traceback errors when anystr/anybool/etc was used (2018-06-22)

##  0.13.4          Fix to formatting empty bodies in response with new traceback (2018-06-22)

##  0.13.5          Fix for Python 2 regex function (2018-06-25)

#  0.14.0          Allow sending of raw data in the 'data' key for a HTTP request (2018-06-27)

##  0.14.1          CI fix (2018-06-27)

##  0.14.2          CI fix (2018-06-27)

##  0.14.3          Fix header value comparisons (2018-07-04)

##  0.14.4          Pylint fix (2018-07-04)

##  0.14.5          Add support for the 'stream' requests flag (2018-07-06)

#  0.15.0          Add basic pytest fixture support (2018-07-10)

##  0.15.1          Fix boolean conversion with anybool tag (2018-07-11)

##  0.15.2          Travis deployment fix (2018-07-16)

#  0.16.0          Add 'raw' token to alow using curly braces in strings (2018-07-24)

##  0.16.1          fix delay_before/after bug (2018-07-26)

##  0.16.2          dummy bump tag for travis deploy (2018-07-26)

##  0.16.3          dummy bump tag for travis deploy (2018-07-26)

##  0.16.4          dummy bump tag for travis deploy (2018-07-26)

##  0.16.5          Fixes to requirements for development and working from local pypi indexes (2018-08-02)

#  0.17.0          Add support for putting stages in included files which can be referred to by an id - see 57f2a10e58a88325c185258d2c83b07a532aa93a for details (2018-08-04)

##  0.17.1          Dummy tag to attempt to make travis dpeloy, again (2018-08-07)

##  0.17.2          Stop wrapping responses/schemas in files for verification (2018-08-07)

#  0.18.0          Add 'timeout' parameter for http requests (2018-08-24)

##  0.18.1          Add content type/encoding to uploaded files (2018-09-05)

##  0.18.2          Fix formatting environment variables in command line global config files (2018-09-21)

##  0.18.3          Fix 'anything' token in included test stages (2018-09-28)

#  0.19.0          Add retries to stages (2018-10-07)

##  0.19.1          Fix typo in JMES utils (2018-10-14)

#  0.20.0          Allow compatibility with pytest 4 (2018-11-15)

#  0.21.0          Add parametrisation of multiple keys without creating combinations (2018-12-09)

##  0.21.1          Improve reporting of actual vs expected types in errors (2018-12-09)

#  0.22.0          Fix selection of tests when using run() function interface (2018-12-28)


This used pytests's -k flag when we actually wanted to change collection of tests, not collecting all tests then selecting by name

##  0.22.1          Allow referenced stages to be included from global configuration files (2018-12-28)

#  0.23.0          Fix 'only' keyword (2019-02-02)

#  0.24.0          Fix typetoken validation and correctly unsubscribe from MQTT topics after a stage (2019-02-16)

#  0.25.0          Allow specifying custom SSL certificates in HTTP requests (2019-02-21)

##  0.25.1          Fix fancy traceback when comments in yaml files contain special characters (2019-03-16)

#  0.26.0          Add more advanced cookie behaviour (2019-03-17)

##  0.26.1          Fix matching 'anything' type token in MQTT (2019-03-17)

##  0.26.2          Fix loading global config via run function (2019-03-19)

##  0.26.3          Fix raw token formatting (2019-04-11)

##  0.26.4          Allow loading of json files using include directive (2019-06-01)

##  0.26.5          Lock pytest version to stop internal error (2019-06-01)

#  0.27.0          0.27.0 release (2019-08-10)


- Fix various typos in documentation
- Allow sending form data and files in a single request
- Fix double formatting of some string causing issues
- Add a global and stage specific flag to tell Tavern to not always follow redirects
- Fix not being able to use type tokens to format MQTT port
- Allow sending single values as JSON body as according to RFC 7159
- Change 'save' selector to use JMESpath

#  0.28.0          Add a couple of initial hooks (2019-08-26)


The initial 2 hooks should allow a user to do something before every test and after every stage

#  0.29.0          Allow saving in MQTT tests and move calling external verification functions into their own block (2019-08-28)

#  0.30.0          Allow formatting of cookie names and allow overriding cookie values in a request (2019-08-30)

##  0.30.1          Fix MQTT subscription race condition (2019-09-07)

##  0.30.2          Fix parsing auth header (2019-09-07)

##  0.30.3          Fix marker serialisation for pytest-xdist (2019-09-07)

#  0.31.0          - Add isort (2019-11-22)

- Fix pytest warnings from None check
- Add warning when trying to coerce a non-stirnginto a string in string formatting
- Fix jmespath not working when the expected response was falsy
- Fix compatability with pytest-rerunfailures
- Add options to specify custom content type and encoding for files

#  0.32.0          Add option to control which files to search for rather than having it hardcoded (2019-11-22)

#  0.33.0          Add extra type tokens for matching lsits and dicts (2019-11-25)

#  0.34.0          Add new magic tag that includes something as json rather than a string (2019-12-08)

#  1.0.0           1.0 Release (2020-04-05)

##  1.0.1           Enable formatting of file body key in requests (2020-05-01)

##  1.0.2           Fix incorrect logic checking request codes (2020-05-01)

#  1.1.0           Add new global option to enable merging of keys from external functions (2020-05-01)

##  1.1.1           Travis fix (2020-05-23)

##  1.1.2           fforce new verison to make travis actually commit (2020-05-23)

##  1.1.3           travis (2020-05-23)

##  1.1.4           Bump version: 1.1.3 → 1.1.4 (2020-05-23)

##  1.1.5           travis (2020-05-23)

#  1.2.0           allow passing max_retries as a format variable (2020-05-25)

##  1.2.1           travis (2020-05-25)

##  1.2.2           travis (2020-05-25)

##  1.2.3           lock pytest to below 6 temporarily (2020-08-01)

##  1.2.4           Be more relaxed in locking dependency versions (2020-08-08)

#  1.3.0           Allow autouse fixtures in Tavern tests (2020-08-08)

#  1.4.0           Support pytest 6 (2020-08-15)

##  1.4.1           Fix reading utf8 encoded test files (2020-08-22)

#  1.5.0           Allow using environment variables when formatting test marks (2020-08-26)

##  1.5.1           Fix strictness for a stage 'leaking' into the subsequent stages (2020-08-26)

#  1.6.0           Allow specifying just the stage 'id' in case of a stage ref without also needing a name (2020-08-26)

#  1.7.0           Add TAVERN_INCLUDE_PATH to allow including files from other file locations (2020-10-09)

#  1.8.0           Move parametrize functions out of main class as they are specific behaviour (2020-10-09)


Add filterwarning to schema

#  1.10.0          Format filenames (#612) (2020-11-07)



#  1.11.0          523 add request hook (#615) (2020-11-07)



#  1.9.0           219 response function calls (#614) (2020-11-06)


Also log the result from 'response' ext functions

##  1.7.1           Bump max version of paho-mqtt (2020-11-07)

##  1.11.1          Fix bumped version (2020-11-07)

#  1.12.0          Allow ext functions in mqtt blocks (2020-12-11)

##  1.12.1          Fix pytest deprecation warning (2020-12-11)

##  1.12.2          lock pykwalify version to 1.7 because of breaking API change in 1.8 (2020-12-31)

#  1.13.0          Add support for generating Allure test reports (2021-01-30)

##  1.13.1          Fix using ext functions in query params (2021-01-30)

##  1.13.2          Fix checking for cert_reqs file (2021-02-20)

#  1.14.0          Add extra argument to regex helper to allow matching from a jmespath (2021-02-20)

##  1.14.1          Fix mqtt tls options validation (2021-03-27)

##  1.14.2          Stop pytest warning about a private import (2021-04-05)

#  1.15.0          Update pytest and pykwalify (2021-06-06)

#  1.16.0          Allow specifying a new strict option which will allow list items in any order (2021-06-20)

##  1.16.1          Fix regression in nested strict key checking (2021-09-05)

##  1.16.2          Fix some settings being lost after retrying a stage (2021-10-03)

##  1.16.3          Fix --collect-only flag (2021-10-17)

##  1.16.4          Change a couple of instances of logging where 'info' might log sensitive data and add note to docs (2021-10-31)

##  1.16.5          Fix 'x is not None' vs 'not x' causing strict matching error (2021-10-31)

#  1.17.0          Allow parametrising HTTP method (2021-10-31)

##  1.17.1          Allow bools in parameterized values (2021-12-12)

##  1.17.2          Fix hardcoded list of strictness choices on command line (2021-12-12)

#  1.18.0          Infer content-type and content-encoding from file_body key (2021-12-12)

#  1.19.0          Allow parametrizing more types of values (2022-01-09)

#  1.20.0          Add pytest_tavern_beta_after_every_test_run (2022-02-25)

#  1.21.0          Allow usage of pytest 7 (2022-04-17)

#  1.22.0          Allow usage of pyyaml 6 (2022-04-23)

##  1.22.1           Fix allure formatting stage name (2022-05-02)

#  1.23.0          Update pyjwt for CVE-2022-29217 (2022-06-05)

##  1.23.1          Fix docstring of fake pytest object to be a string (2022-06-05)

##  1.23.2          Fix newer versions of requests complaining about headers not being strings (2022-06-12)

##  1.23.3          Allow specifying 'unexpected' messages in MQTT to fail a test (2022-06-26)

##  1.23.4          Update stevedore version (2022-10-23)

##  1.23.5          Fix missing dependency in newer pytest versions (2022-11-07)

#  1.24.0          Fix using 'py' library (2022-11-08)


This locks pytest to <=7.2 to avoid having to fix imports every time a new version comes out.

##  1.24.1          Format variables in test error log before dumping as a YAML string (2022-11-22)

#  1.25.0          More changes to packaging (2022-12-13)


This is technically not a operational change but I'm adding a new tag so it can br reverted in future

##  1.25.1          Remove tbump from dependencies so it can actually be uploaded to pypi (2022-12-13)

##  1.25.2          Only patch pyyaml when a test is actually being loaded to avoid side effect from Tavern just being in the python path (2022-12-15)

#  2.0.0           2.0.0 release (2023-01-12)

##  2.0.1           Bump some dependency versions (2023-01-16)

##  2.0.2           Fix saving in MQTT (2023-02-08)

##  2.0.3           Add type annotations (internal change) (2023-02-10)

##  2.0.4           Fix using ext functions in MQTT publish (2023-02-16)

##  2.0.5           Attempt to fix deadlock in subscribe locks (2023-02-16)

##  2.0.6           Fix a few small MQTT issues (2023-03-13)

##  2.0.7           Lock pytest to <7.3 to fix issue with marks (2023-04-15)

#  2.1.0           Allow multi part file uploads with the same form field name (2023-06-04)

#  2.2.0           Allow wildcards in MQTT topics (2023-06-25)

##  2.2.1           Update some dependencies (2023-07-30)

#  2.3.0           Add 'finally' block (2023-08-05)

##  2.3.1           Fix error formatting when including files with curly braces (2023-09-18)

#  2.4.0           Allow using an ext function to create a URL (2023-09-18)

#  2.5.0           Tinctures: a utility for running things before/after stages, able to be specified at test or stage level. (2023-10-22)

#  2.6.0           fix verify_response_with with multiple MQTT responses (2023-11-18)

#  2.7.0           update minimum version of jsonschema (2023-12-26)

##  2.7.1           Fix jsonschema warnings (2023-12-26)

#  2.8.0           Initial gRPC support (2024-01-20)

#  2.9.0           Fix mqtt implementation checking for message publication correctly (2024-01-23)

##  2.9.1           internal cleanup (2024-01-27)

##  2.9.2           Fix saving in gRPC (2024-02-10)

##  2.9.3           Fix saving in gRPC without checking the response (2024-02-17)

#  2.10.0          Lock protobuf version to <5 (2024-03-27)

##  2.10.1          minor changes to fix tavern_flask plugin (2024-03-27)

##  2.10.2          Fix missing schema check for redirect query params (2024-04-13)

##  2.10.3          Allow using referenced 'finally' stages (2024-04-13)

#  2.11.0          Remove requirement for 'name' in variable files (2024-05-11)

#  2.12.0          Add dynamic skipping of stages based on simpleeval (2025-03-07)

#  2.13.0          Update minimum python version to 3.10 (2025-03-08)

#  2.14.0          Fix pytest_tavern_beta_before_every_request not allowing a user to override request vars (2025-03-08)

#  2.15.0          Add !anynumber token (2025-04-12)

<<<<<<< HEAD
##  3.0.0a6         release 3.0.0a6 (2025-07-13)
=======
##  3.0.0a6         release 3.0.0a6 (2025-07-13)

##  3.0.0a7         release 3.0.0a7 (2025-07-13)

#  2.16.0          Allow using pytest marks which are function calls (2025-07-14)
>>>>>>> 7aecb5fa
<|MERGE_RESOLUTION|>--- conflicted
+++ resolved
@@ -455,12 +455,10 @@
 
 #  2.15.0          Add !anynumber token (2025-04-12)
 
-<<<<<<< HEAD
 ##  3.0.0a6         release 3.0.0a6 (2025-07-13)
-=======
-##  3.0.0a6         release 3.0.0a6 (2025-07-13)
 
 ##  3.0.0a7         release 3.0.0a7 (2025-07-13)
 
 #  2.16.0          Allow using pytest marks which are function calls (2025-07-14)
->>>>>>> 7aecb5fa
+
+##  3.0.0a6         release 3.0.0a6 (2025-07-13)