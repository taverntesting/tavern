# Changelog

##  0.1.2           Allow sending/validation of JSON lists (2017-11-21)

##  0.1.3           Fix global configuration loading via pytest command line (2017-12-05)

##  0.1.4           Fix global configuration if it wasn't actually passed (2017-12-06)

##  0.1.5           Fix temporary file wrapping on windows (2017-12-06)

#  0.2.0           Add python 2 support (2017-12-12)

##  0.2.1           Add option to install 'pytest' extra (2017-12-12)

##  0.2.2           Support for 'verify' arg to requests (2018-01-23)

##  0.2.3           quote nested json in query parameters (2018-01-23)

##  0.2.4           Fix log format interpolation for py2 (2018-01-25)

##  0.2.5           Fix empty yaml files hard-failing (2018-01-25)

#  0.3.0           Use a persistent requests Session to allow cookies to be propagated forward through tests (2018-02-15)

#  0.4.0           MQTT support (2018-02-22)

#  0.5.0           Add special 'tavern' key for formatting magic variables, and don't strictly enforce some HTTP verbs not having a body (2018-02-23)

##  0.5.1           Add regex validation function and verify tests at run time, not discovery time (2018-02-26)

##  0.5.2           Add MQTT TLS support and fixes to formatting nested arrays/dicts (2018-03-05)

##  0.5.3           Update README (2018-03-05)

##  0.5.4           Add 'meta' key to request block (2018-03-05)


currently the only key in 'meta' is clear_session_cookies which wipes the session cookies before the request is made

#  0.6.0           Allow multiple global config options on the command line and in pytest config file (2018-03-07)

##  0.6.1           Fix implementation of 'auth' keyword (2018-03-09)

#  0.7.0           Add new 'anything' constructor for matching any value returned which should now also work with nested values. Also add special constructors for int/float types (2018-03-09)

##  0.7.1           fix delay_after/before to accept float arguments (2018-03-12)

##  0.7.2           Fix warning on incorrect status codes (2018-03-20)

##  0.7.3           Improve error handling in parser errors (2018-03-21)

##  0.7.4           Fix python 2 (2018-03-21)

##  0.7.5           Fix pytest-pspec error (2018-03-21)

##  0.7.6           Move dict utilities around (2018-03-21)

##  0.7.7           Improve validation on the type of block returned (2018-03-23)

#  0.8.0           Fix matching magic variables and add new type sentinels for matching (2018-04-03)

##  0.8.1           Fix formatting env vars into included variables (2018-04-03)

##  0.8.2           Cleanup of type conversion code and better list item validation (2018-04-05)

#  0.9.0           Add file upload capability (2018-04-10)

##  0.9.1           Fix logging library warning (2018-04-11)

##  0.9.2           Minor improvement to error messages (2018-04-13)

##  0.9.3           Improve error reporting from dictionary mismatches and allow regex checks in headers (2018-05-04)

##  0.9.4           Fixes to type conversion tags, and add a new 'anybool' type sentinel to match either True or False (2018-05-15)

##  0.9.5           Fix type conversion tokens and add more robust integration tests for them (2018-05-16)

##  0.9.6           Add bool conversion type token as well (2018-05-16)

##  0.9.7           Fix error in formatting MQTT variables (2018-05-24)

##  0.9.8           Fix tavern overriding content type header when sending a file with extra headers (2018-05-25)

##  0.9.9           Allow nesting of variables in included files that can be access using dot notation (2018-05-29)

#  0.9.10          Add new tag to match floating point numbers approximately in responses (2018-05-29)

#  0.10.0          Add basic plugin system (2018-05-29)

##  0.10.1          Slightly improve docstrings for use with pytest-pspec (2018-06-11)

##  0.10.2          Fix python 2 type token issue (2018-06-13)

#  0.11.0          Marking, strict key checking, and multiple status codes (2018-06-18)


- Add ability to use custom QoS for subscribing in MQTT
- Add pytest marks to tests
- Add strict key checking controllable by cli/per test
- Add verification for multiple status codes
- Improve 'doc' of test for pytest-pspec
- Add internal xfail for testing Tavern

#  0.12.0          Add parametrize mark and make run() use pytest.main in the background (2018-06-20)


See https://github.com/taverntesting/tavern/issues/127#issuecomment-398409023

calling run() directly will now cause a pytest isntance to be run in the background. This is to avoid having to maintain code and documentation for two separate entry points

##  0.12.1          Flesh out the 'run' function a bit more so it can mostly be used to pass in all config values without having to have a Pytest config file (2018-06-20)

##  0.12.2          Fix Pylint (2018-06-20)

##  0.12.3          Fix extra expected keys beign ignroed in responses sometimes (2018-06-20)

##  0.12.4          Fix case matching with headers (2018-06-20)

#  0.13.0          Add new flag to enable 'fancy' formatting on errors (2018-06-21)

##  0.13.1          Fix python 2 error (2018-06-21)

##  0.13.2          Bug fixes to logging and parametrization (2018-06-22)

##  0.13.3          Fix new traceback errors when anystr/anybool/etc was used (2018-06-22)

##  0.13.4          Fix to formatting empty bodies in response with new traceback (2018-06-22)

##  0.13.5          Fix for Python 2 regex function (2018-06-25)

#  0.14.0          Allow sending of raw data in the 'data' key for a HTTP request (2018-06-27)

##  0.14.1          CI fix (2018-06-27)

##  0.14.2          CI fix (2018-06-27)

##  0.14.3          Fix header value comparisons (2018-07-04)

##  0.14.4          Pylint fix (2018-07-04)

##  0.14.5          Add support for the 'stream' requests flag (2018-07-06)

#  0.15.0          Add basic pytest fixture support (2018-07-10)

##  0.15.1          Fix boolean conversion with anybool tag (2018-07-11)

##  0.15.2          Travis deployment fix (2018-07-16)

#  0.16.0          Add 'raw' token to alow using curly braces in strings (2018-07-24)

##  0.16.1          fix delay_before/after bug (2018-07-26)

##  0.16.2          dummy bump tag for travis deploy (2018-07-26)

##  0.16.3          dummy bump tag for travis deploy (2018-07-26)

##  0.16.4          dummy bump tag for travis deploy (2018-07-26)

##  0.16.5          Fixes to requirements for development and working from local pypi indexes (2018-08-02)

#  0.17.0          Add support for putting stages in included files which can be referred to by an id - see 57f2a10e58a88325c185258d2c83b07a532aa93a for details (2018-08-04)

##  0.17.1          Dummy tag to attempt to make travis dpeloy, again (2018-08-07)

##  0.17.2          Stop wrapping responses/schemas in files for verification (2018-08-07)

#  0.18.0          Add 'timeout' parameter for http requests (2018-08-24)

##  0.18.1          Add content type/encoding to uploaded files (2018-09-05)

##  0.18.2          Fix formatting environment variables in command line global config files (2018-09-21)

##  0.18.3          Fix 'anything' token in included test stages (2018-09-28)

#  0.19.0          Add retries to stages (2018-10-07)

##  0.19.1          Fix typo in JMES utils (2018-10-14)

#  0.20.0          Allow compatibility with pytest 4 (2018-11-15)

#  0.21.0          Add parametrisation of multiple keys without creating combinations (2018-12-09)

##  0.21.1          Improve reporting of actual vs expected types in errors (2018-12-09)

#  0.22.0          Fix selection of tests when using run() function interface (2018-12-28)


This used pytests's -k flag when we actually wanted to change collection of tests, not collecting all tests then selecting by name

##  0.22.1          Allow referenced stages to be included from global configuration files (2018-12-28)

#  0.23.0          Fix 'only' keyword (2019-02-02)

#  0.24.0          Fix typetoken validation and correctly unsubscribe from MQTT topics after a stage (2019-02-16)

#  0.25.0          Allow specifying custom SSL certificates in HTTP requests (2019-02-21)

##  0.25.1          Fix fancy traceback when comments in yaml files contain special characters (2019-03-16)

#  0.26.0          Add more advanced cookie behaviour (2019-03-17)

##  0.26.1          Fix matching 'anything' type token in MQTT (2019-03-17)

##  0.26.2          Fix loading global config via run function (2019-03-19)

##  0.26.3          Fix raw token formatting (2019-04-11)

##  0.26.4          Allow loading of json files using include directive (2019-06-01)

##  0.26.5          Lock pytest version to stop internal error (2019-06-01)

#  0.27.0          0.27.0 release (2019-08-10)


- Fix various typos in documentation
- Allow sending form data and files in a single request
- Fix double formatting of some string causing issues
- Add a global and stage specific flag to tell Tavern to not always follow redirects
- Fix not being able to use type tokens to format MQTT port
- Allow sending single values as JSON body as according to RFC 7159
- Change 'save' selector to use JMESpath

#  0.28.0          Add a couple of initial hooks (2019-08-26)


The initial 2 hooks should allow a user to do something before every test and after every stage

#  0.29.0          Allow saving in MQTT tests and move calling external verification functions into their own block (2019-08-28)

#  0.30.0          Allow formatting of cookie names and allow overriding cookie values in a request (2019-08-30)

##  0.30.1          Fix MQTT subscription race condition (2019-09-07)

##  0.30.2          Fix parsing auth header (2019-09-07)

##  0.30.3          Fix marker serialisation for pytest-xdist (2019-09-07)

#  0.31.0          - Add isort (2019-11-22)

- Fix pytest warnings from None check
- Add warning when trying to coerce a non-stirnginto a string in string formatting
- Fix jmespath not working when the expected response was falsy
- Fix compatability with pytest-rerunfailures
- Add options to specify custom content type and encoding for files

#  0.32.0          Add option to control which files to search for rather than having it hardcoded (2019-11-22)

#  0.33.0          Add extra type tokens for matching lsits and dicts (2019-11-25)

#  0.34.0          Add new magic tag that includes something as json rather than a string (2019-12-08)

#  1.0.0           1.0 Release (2020-04-05)

##  1.0.1           Enable formatting of file body key in requests (2020-05-01)

##  1.0.2           Fix incorrect logic checking request codes (2020-05-01)

#  1.1.0           Add new global option to enable merging of keys from external functions (2020-05-01)

##  1.1.1           Travis fix (2020-05-23)

##  1.1.2           fforce new verison to make travis actually commit (2020-05-23)

##  1.1.3           travis (2020-05-23)

##  1.1.4           Bump version: 1.1.3 → 1.1.4 (2020-05-23)

##  1.1.5           travis (2020-05-23)

#  1.2.0           allow passing max_retries as a format variable (2020-05-25)

##  1.2.1           travis (2020-05-25)

##  1.2.2           travis (2020-05-25)

##  1.2.3           lock pytest to below 6 temporarily (2020-08-01)

##  1.2.4           Be more relaxed in locking dependency versions (2020-08-08)

#  1.3.0           Allow autouse fixtures in Tavern tests (2020-08-08)

#  1.4.0           Support pytest 6 (2020-08-15)

##  1.4.1           Fix reading utf8 encoded test files (2020-08-22)

#  1.5.0           Allow using environment variables when formatting test marks (2020-08-26)

##  1.5.1           Fix strictness for a stage 'leaking' into the subsequent stages (2020-08-26)

#  1.6.0           Allow specifying just the stage 'id' in case of a stage ref without also needing a name (2020-08-26)

#  1.7.0           Add TAVERN_INCLUDE_PATH to allow including files from other file locations (2020-10-09)

#  1.8.0           Move parametrize functions out of main class as they are specific behaviour (2020-10-09)


Add filterwarning to schema

#  1.10.0          Format filenames (#612) (2020-11-07)



#  1.11.0          523 add request hook (#615) (2020-11-07)



#  1.9.0           219 response function calls (#614) (2020-11-06)


Also log the result from 'response' ext functions

##  1.7.1           Bump max version of paho-mqtt (2020-11-07)

##  1.11.1          Fix bumped version (2020-11-07)

#  1.12.0          Allow ext functions in mqtt blocks (2020-12-11)

##  1.12.1          Fix pytest deprecation warning (2020-12-11)

##  1.12.2          lock pykwalify version to 1.7 because of breaking API change in 1.8 (2020-12-31)

#  1.13.0          Add support for generating Allure test reports (2021-01-30)

##  1.13.1          Fix using ext functions in query params (2021-01-30)

##  1.13.2          Fix checking for cert_reqs file (2021-02-20)

#  1.14.0          Add extra argument to regex helper to allow matching from a jmespath (2021-02-20)

##  1.14.1          Fix mqtt tls options validation (2021-03-27)

##  1.14.2          Stop pytest warning about a private import (2021-04-05)

#  1.15.0          Update pytest and pykwalify (2021-06-06)

#  1.16.0          Allow specifying a new strict option which will allow list items in any order (2021-06-20)

##  1.16.1          Fix regression in nested strict key checking (2021-09-05)

##  1.16.2          Fix some settings being lost after retrying a stage (2021-10-03)

##  1.16.3          Fix --collect-only flag (2021-10-17)

##  1.16.4          Change a couple of instances of logging where 'info' might log sensitive data and add note to docs (2021-10-31)

##  1.16.5          Fix 'x is not None' vs 'not x' causing strict matching error (2021-10-31)

#  1.17.0          Allow parametrising HTTP method (2021-10-31)

##  1.17.1          Allow bools in parameterized values (2021-12-12)

##  1.17.2          Fix hardcoded list of strictness choices on command line (2021-12-12)

#  1.18.0          Infer content-type and content-encoding from file_body key (2021-12-12)

#  1.19.0          Allow parametrizing more types of values (2022-01-09)

#  1.20.0          Add pytest_tavern_beta_after_every_test_run (2022-02-25)

#  1.21.0          Allow usage of pytest 7 (2022-04-17)

#  1.22.0          Allow usage of pyyaml 6 (2022-04-23)

##  1.22.1           Fix allure formatting stage name (2022-05-02)

#  1.23.0          Update pyjwt for CVE-2022-29217 (2022-06-05)

##  1.23.1          Fix docstring of fake pytest object to be a string (2022-06-05)

##  1.23.2          Fix newer versions of requests complaining about headers not being strings (2022-06-12)

##  1.23.3          Allow specifying 'unexpected' messages in MQTT to fail a test (2022-06-26)

##  1.23.4          Update stevedore version (2022-10-23)

##  1.23.5          Fix missing dependency in newer pytest versions (2022-11-07)

#  1.24.0          Fix using 'py' library (2022-11-08)


This locks pytest to <=7.2 to avoid having to fix imports every time a new version comes out.

##  1.24.1          Format variables in test error log before dumping as a YAML string (2022-11-22)

<<<<<<< HEAD
##  2.0.0alpha3     Bump version: 2.0.0alpha2 → 2.0.0alpha3 (2021-10-17)

##  2.0.0alpha4     Bump version: 2.0.0alpha3 → 2.0.0alpha4 (2021-11-06)

##  2.0.0alpha5     Bump version: 2.0.0alpha4 → 2.0.0alpha5 (2021-12-12)

##  2.0.0alpha6     Bump version: 2.0.0alpha5 → 2.0.0alpha6 (2021-12-12)

##  2.0.0alpha7     Bump version: 2.0.0alpha6 → 2.0.0alpha7 (2021-12-12)

##  2.0.0alpha8     Bump version: 2.0.0alpha7 → 2.0.0alpha8 (2022-01-09)

##  2.0.0alpha9     Allow MQTT responses to come in out of order (2022-06-12)

#  2.0.0alpha10    Allow 'unexpected' mqtt messages (2022-06-26)

##  2.0.0alpha11    Update 'faker' (2022-07-30)

##  2.0.0alpha12    Bind all MQTT Client callbacks (2022-08-29)

##  2.0.0alpha13    Support ssl_context attributes which expose alpn (2022-08-29)

##  2.0.0alpha14    Allow specifying an ext function to return all parametrized vals, not just sub-vals (2022-10-01)

##  2.0.0beta1      Bump version: 2.0.0alpha14 → 2.0.0beta1 (2022-10-23)

##  2.0.0alpha15    Bump version: 2.0.0alpha14 → 2.0.0alpha15 (2022-10-23)

##  2.0.0alpha16    Bump version: 2.0.0alpha15 → 2.0.0alpha16 (2022-10-23)

##  2.0.0alpha17    Fix out of order MQTT messages and ext functions in mqtt responses (2022-11-08)

##  2.0.0alpha18    Spin up separate message queue for each topic to avoid spinlocking (2022-12-09)
=======
#  1.25.0          More changes to packaging (2022-12-13)


This is technically not a operational change but I'm adding a new tag so it can br reverted in future

##  1.25.1          Remove tbump from dependencies so it can actually be uploaded to pypi (2022-12-13)
>>>>>>> 3974c80b
<|MERGE_RESOLUTION|>--- conflicted
+++ resolved
@@ -307,7 +307,7 @@
 #  1.9.0           219 response function calls (#614) (2020-11-06)
 
 
-Also log the result from 'response' ext functions
+Also log the result from 'response' ext functions
 
 ##  1.7.1           Bump max version of paho-mqtt (2020-11-07)
 
@@ -382,7 +382,15 @@
 
 ##  1.24.1          Format variables in test error log before dumping as a YAML string (2022-11-22)
 
-<<<<<<< HEAD
+#  1.25.0          More changes to packaging (2022-12-13)
+
+
+This is technically not a operational change but I'm adding a new tag so it can br reverted in future
+
+##  1.25.1          Remove tbump from dependencies so it can actually be uploaded to pypi (2022-12-13)
+
+##  1.25.2          Only patch pyyaml when a test is actually being loaded to avoid side effect from Tavern just being in the python path (2022-12-15)
+
 ##  2.0.0alpha3     Bump version: 2.0.0alpha2 → 2.0.0alpha3 (2021-10-17)
 
 ##  2.0.0alpha4     Bump version: 2.0.0alpha3 → 2.0.0alpha4 (2021-11-06)
@@ -415,12 +423,4 @@
 
 ##  2.0.0alpha17    Fix out of order MQTT messages and ext functions in mqtt responses (2022-11-08)
 
-##  2.0.0alpha18    Spin up separate message queue for each topic to avoid spinlocking (2022-12-09)
-=======
-#  1.25.0          More changes to packaging (2022-12-13)
-
-
-This is technically not a operational change but I'm adding a new tag so it can br reverted in future
-
-##  1.25.1          Remove tbump from dependencies so it can actually be uploaded to pypi (2022-12-13)
->>>>>>> 3974c80b
+##  2.0.0alpha18    Spin up separate message queue for each topic to avoid spinlocking (2022-12-09)