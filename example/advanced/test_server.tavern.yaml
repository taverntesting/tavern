--- conflicted
+++ resolved
@@ -23,11 +23,7 @@
         extra_kwargs:
           jwt_key: "token"
           key: CGQgaG7GYvTcpaQZqosLy4
-<<<<<<< HEAD
-          algorithms: "HS256"
-=======
           algorithms: [ HS256 ]
->>>>>>> 9a2e9911
           options:
             verify_signature: true
             verify_aud: true
