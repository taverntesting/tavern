import contextlib
import logging
import logging.config
import os
import sqlite3

import paho.mqtt.client as paho
import yaml
<<<<<<< HEAD
=======
from flask import Flask, g, jsonify, request

>>>>>>> bc9901cc
app = Flask(__name__)
application = app

DATABASE = os.environ.get("DB_NAME")


@contextlib.contextmanager
def get_client():
    mqtt_client = paho.Client(transport="websockets", client_id="server")
    mqtt_client.enable_logger()
    mqtt_client.connect(host="broker", port=9001)

    try:
        mqtt_client.loop_start()
        yield mqtt_client
    finally:
        mqtt_client.disconnect()
        mqtt_client.loop_stop()


def get_db():
    return sqlite3.connect(DATABASE)


def get_cached_db():
    db = getattr(g, "_database", None)
    if db is None:
        db = g._database = get_db()

    return db


@app.before_first_request
def setup_logging():
    log_cfg = """
version: 1
disable_existing_loggers: true
formatters:
    fluent_fmt:
        (): fluent.handler.FluentRecordFormatter
        format:
            level: '%(levelname)s'
            where: '%(filename)s.%(lineno)d'
handlers:
    fluent:
        class: fluent.handler.FluentHandler
        formatter: fluent_fmt
        tag: server
        port: 24224
        host: fluent
loggers:
    paho:
        handlers:
            - fluent
        level: DEBUG
        propagate: true
    '':
        handlers:
            - fluent
        level: DEBUG
        propagate: true
"""

    as_dict = yaml.load(log_cfg, Loader=yaml.SafeLoader)
    logging.config.dictConfig(as_dict)

    logging.info("Logging set up")


@app.teardown_appcontext
def close_connection(exception):
    db = getattr(g, "_database", None)
    if db is not None:
        db.close()


@app.route("/send_mqtt_message", methods=["POST"])
def send_message():
    r = request.get_json()

    try:
        r["device_id"]
        r["payload"]
    except (KeyError, TypeError):
        return jsonify({"error": "missing key"}), 400

    topic = "/device/{}".format(r["device_id"])

    logging.debug("Publishing '%s' on '%s'", r["payload"], topic)

    try:
        with get_client() as mqtt_client:
            mqtt_client.publish(topic, r["payload"], r.get("qos", 0))
    except Exception:
        return jsonify({"error": topic}), 500

    return jsonify({"topic": topic}), 200


@app.route("/get_device_state", methods=["GET"])
def get_device():
    r = request.args

    try:
        r["device_id"]
    except (KeyError, TypeError):
        return jsonify({"error": "missing key"}), 400

    db = get_cached_db()

    with db:
        row = db.execute(
            "SELECT * FROM devices_table WHERE device_id IS :device_id", r)

    try:
        status = next(row)[1]
    except StopIteration:
        return (
            jsonify(
                {"error": "could not find device with id {}".format(r["device_id"])}
            ),
            400,
        )

    onoff = "on" if status else "off"

    logging.info("Lights are %s", onoff)

    return jsonify({"lights": onoff})


@app.route("/create_device", methods=["PUT"])
def create_device():
    r = request.get_json(force=True)
    logging.error(r)

    try:
        r["device_id"]
    except (KeyError, TypeError):
        return jsonify({"error": "missing key device_id"}), 400

    db = get_cached_db()
    with db:
        row = db.execute(
            "SELECT device_id from devices_table where device_id is :device_id", r
        )

    try:
        next(row)
    except StopIteration:
        pass
    else:
        return jsonify({"error": "device already exists"}), 400

    new_device = dict(lights_on=False, **r)

    logging.info("Creating new device: %s", new_device)

    with db:
        db.execute(
            "INSERT INTO devices_table (device_id, lights_on) VALUES (:device_id, :lights_on)",
            new_device,
        )

    return jsonify({"status": "created device {device_id}".format(**r)}), 201


@app.route("/reset", methods=["POST"])
def reset_db():
    db = get_cached_db()
    return _reset_db(db)


def _reset_db(db):
    with db:
        def attempt(query):
            try:
                db.execute(query)
            except:
                pass

        attempt("DELETE FROM devices_table")
        attempt(
            "CREATE TABLE devices_table (device_id TEXT NOT NULL, lights_on INTEGER NOT NULL)"
        )

    return "", 204


<<<<<<< HEAD
if __name__ == '__main__':
    import os
    host = os.getenv("FLASK_HOST", "0.0.0.0")
    app.run(host)
=======
if __name__ == "__main__":
    db = get_db()
    _reset_db(db)
>>>>>>> bc9901cc
<|MERGE_RESOLUTION|>--- conflicted
+++ resolved
@@ -6,11 +6,8 @@
 
 import paho.mqtt.client as paho
 import yaml
-<<<<<<< HEAD
-=======
 from flask import Flask, g, jsonify, request
 
->>>>>>> bc9901cc
 app = Flask(__name__)
 application = app
 
@@ -200,13 +197,9 @@
     return "", 204
 
 
-<<<<<<< HEAD
-if __name__ == '__main__':
-    import os
-    host = os.getenv("FLASK_HOST", "0.0.0.0")
-    app.run(host)
-=======
 if __name__ == "__main__":
     db = get_db()
     _reset_db(db)
->>>>>>> bc9901cc
+
+    host = os.getenv("FLASK_HOST", "0.0.0.0")
+    app.run(host)