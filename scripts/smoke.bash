--- conflicted
+++ resolved
@@ -5,12 +5,8 @@
 pre-commit run ruff --all-files || true
 pre-commit run ruff-format --all-files || true
 
-<<<<<<< HEAD
-tox --parallel -c tox.ini -e py3check || true
-=======
 tox --parallel -c tox.ini        \
   -e py3mypy
->>>>>>> da51cd46
 
 tox --parallel -c tox.ini        \
   -e py3check
