#!/usr/bin/env bash

set -ex

pre-commit run ruff --all-files || true
pre-commit run ruff-format --all-files || true

tox --parallel -c tox.ini        \
  -e py3mypy

tox --parallel -c tox.ini        \
<<<<<<< HEAD
=======
  -e py3mypy

tox --parallel -c tox.ini        \
>>>>>>> 943dd6e8
  -e py3

tox -c tox-integration.ini  \
  -e py3-generic,py3-grpc,py3-mqtt<|MERGE_RESOLUTION|>--- conflicted
+++ resolved
@@ -6,15 +6,12 @@
 pre-commit run ruff-format --all-files || true
 
 tox --parallel -c tox.ini        \
+  -e py3check
+
+tox --parallel -c tox.ini        \
   -e py3mypy
 
 tox --parallel -c tox.ini        \
-<<<<<<< HEAD
-=======
-  -e py3mypy
-
-tox --parallel -c tox.ini        \
->>>>>>> 943dd6e8
   -e py3
 
 tox -c tox-integration.ini  \
