#!/usr/bin/env bash

set -ex

PYVER=3

tox --parallel -c tox.ini        \
<<<<<<< HEAD
  -e py${PYVER}flakes \
=======
>>>>>>> 43968444
  -e py${PYVER}       \
  -e py${PYVER}check  \
  -e py${PYVER}lint   \
  -e py${PYVER}mypy

tox -c tox-integration.ini  \
  -e py${PYVER}-generic     \
  -e py${PYVER}-advanced     \
  -e py${PYVER}-cookies     \
  -e py${PYVER}-components     \
  -e py${PYVER}-hooks     \
  -e py${PYVER}-mqtt<|MERGE_RESOLUTION|>--- conflicted
+++ resolved
@@ -5,10 +5,6 @@
 PYVER=3
 
 tox --parallel -c tox.ini        \
-<<<<<<< HEAD
-  -e py${PYVER}flakes \
-=======
->>>>>>> 43968444
   -e py${PYVER}       \
   -e py${PYVER}check  \
   -e py${PYVER}lint   \
