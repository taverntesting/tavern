# Basic Concepts

## Anatomy of a test

Tests are defined in YAML with a **test_name**, one or more **stages**, each of
which has a **name**, a **request** and a **response**. Taking the simple example:

```yaml
test_name: Get some fake data from the JSON placeholder API

stages:
  - name: Make sure we have the right ID
    request:
      url: https://jsonplaceholder.typicode.com/posts/1
      method: GET
    response:
      status_code: 200
      body:
        id: 1
      save:
        body:
          returned_id: id
```

If using the pytest plugin (the recommended way of using Tavern), this needs to
be in a file called `test_x.tavern.yaml`, where `x` is a description of the
contained tests.

**test_name** is, as expected, the name of that test. If the pytest plugin is
being used to run integration tests, this is what the test will show up as in
the pytest report, for example:

```
tests/integration/test_simple.tavern.yaml::Get some fake data from the JSON placeholder API
```

This can then be selected with the `-k` flag to pytest - e.g. pass `pytest -k fake`
to run all tests with 'fake' in the name.

**stages** is a list of the stages that make up the test. A simple test might
just be to check that an endpoint returns a 401 with no login information. A
more complicated one might be:

1. Log in to server
  - `POST` login information in body
  - Expect login details to be returned in body
2. Get user information
  - `GET` with login information in `Authorization` header
  - Expect user information returned in body
3. Create a new resource with that user information
  - `POST` with login information in `Authorization` header and user information in body
  - Expect a 201 with the created resource in the body
4. Make sure it's stored on the server
  - `GET` with login information in `Authorization` header
  - Expect the same information returned as in the previous step

The **name** of each stage is a description of what is happening in that
particular test.

### Request

The **request** describes what will be sent to the server. The keys for this are
passed directly to the
[requests](http://docs.python-requests.org/en/master/api/#requests.request)
library (after preprocessing) - at the moment the only supported keys are:

- `url` - a string, including the protocol, of the address of the server that
  will be queried
- `json` - a mapping of (possibly nested) key: value pairs/lists that will be
  converted to JSON and sent as the request body.
- `params` - a mapping of key: value pairs that will go into the query
  parameters.
- `data` - Either a mapping of key: value pairs that will go into the body as
  application/x-www-url-formencoded data, or a string that will be sent by
  itself (with no content-type).
- `headers` - a mapping of key: value pairs that will go into the headers. Defaults
  to adding a `content-type: application/json` header.
- `method` - one of GET, POST, PUT, DELETE, PATCH, OPTIONS, or HEAD. Defaults to
  GET if not defined

For more information, refer to the [requests
documentation](http://docs.python-requests.org/en/master/api/#requests.request).

### Response

The **response** describes what we expect back. There are a few keys for verifying
the response:

- `status_code` - an integer corresponding to the status code that we expect, or
  a list of status codes if you are expecting one of a few status codes.
  Defaults to `200` if not defined.
- `body` - Assuming the response is json, check the body against the values
  given. Expects a mapping (possibly nested) key: value pairs/lists.
  This can also use an external check function, described further down.
- `headers` - a mapping of key: value pairs that will be checked against the
  headers.
- `redirect_query_params` - Checks the query parameters of a redirect url passed
  in the `location` header (if one is returned). Expects a mapping of key: value
  pairs. This can be useful for testing implementation of an OpenID connect
  provider, where information about the request may be returned in redirect
  query parameters.

The **save** block can save values from the response for use in future requests.
Things can be saved from the body, headers, or redirect query parameters. When
used to save something from the json body, this can also access dictionaries
and lists recursively. If the response is:

```json
{
    "thing": {
        "nested": [
            1, 2, 3, 4
        ]
    }
}
```

This can be saved into the value `first_val` with this response block:

```yaml
response:
  save:
    body:
      first_val: thing.nested[0]
```

The query should be defined as a JMES query (see http://jmespath.org/
for more information). In the above example, this essentially performs
the operation `json["thing"]["nested"][0]`. This can be used to perform
powerful queries on response data, but note that only 'simple' values
like integers, strings, or float values can be saved. Trying to save a
'block' of data such as a JSON list or object is currently unsupported
and will cause the test to fail.

<<<<<<< HEAD
=======
**NOTE**: The behaviour of these queries used to be different and indexing into
an array was done like `thing.nested.0`. This will be deprecated in the
1.0 release.

>>>>>>> fc28e462
It is also possible to save data using function calls, explained below.

For a more formal definition of the schema that the tests are validated against,
check `tavern/schemas/tests.schema.yaml` in the main Tavern repository.

## Variable formatting

Variables can be used to prevent hardcoding data into each request, either from
included global configuration files or saving data from previous stages of a
test (how these variables are 'injected' into a test is described in more detail
in the relevant sections).

An example of accessing a string from a configuration file which is then passed
in the request:

```yaml
request:
  json:
    variable_key: "{key_name:s}"
    # or
    variable_key: "{key_name}"
```

This is formatted using Python's [string formatting
syntax](https://docs.python.org/2/library/string.html#format-string-syntax). The
variable to be used is encased in curly brackets and an optional
[type code](https://docs.python.org/2/library/string.html#format-specification-mini-language)
can be passed after a colon.

This means that if you want to pass a literal `{` or `}` in a request (or expect
it in a response), it must be escaped by doubling it:

```yaml
request:
  json:
    graphql_query: "{%raw%}{{ user(id: 123) {{ first_name }} }}{%endraw%}"
```

Since `0.5.0`, Tavern also has some 'magic' variables available in the `tavern`
key for formatting.

### Request variables

This currently includes all request variables and is available under the
`request_vars` key. Say we want to test a server that updates a user's profile
and returns the change:

```
---
test_name: Check server responds with updated data

stages:
  - name: Send message, expect it to be echoed back
    request:
      method: POST
      url: "www.example.com/user"
      json:
        welcome_message: "hello"
      params:
        user_id: abc123
    response:
      status_code: 200
      body:
        user_id: "{tavern.request_vars.params.user_id}"
        new_welcome_message: "{tavern.request_vars.json.welcome_message}"
```

This example uses `json` and `params` - we can also use any of the other request
parameters like `method`, `url`, etc.

### Environment variables

Environment variables are also available under the `env_vars` key. If a server
being tested against requires a password, bearer token, or some other form of
authorisation that you don't want to ship alongside the test code, it can be
accessed via this key (for example, in CI).

```
---
test_name: Test getting user information requires auth

stages:
  - name: Get information without auth fails
    request:
      method: GET
      url: "www.example.com/get_info"
    response:
      status_code: 401
      body:
        error: "No authorization"

  - name: Get information with admin token
    request:
      method: GET
      url: "www.example.com/get_info"
      headers:
        Authorization: "Basic {tavern.env_vars.SECRET_CI_COMMIT_AUTH}"
    response:
      status_code: 200
      body:
        name: "Joe Bloggs"
```

## Calling external functions

Not every response can be validated simply by checking the values of keys, so with
Tavern you can call external functions to validate responses and save decoded data.
You can write your own functions or use those built in to Tavern. Each function
should take the response as its first argument, and you can pass extra arguments
using the **extra_kwargs** key.

### Built-in validators

There are two external functions built in to Tavern: `validate_jwt` and
`validate_pykwalify`.

`validate_jwt` takes the key of the returned JWT in the body as `jwt_key`, and
additional arguments that are passed directly to the `decode` method in the
[PyJWT](https://github.com/jpadilla/pyjwt/blob/master/jwt/api_jwt.py#L59)
library. **NOTE: Make sure the keyword arguments you are passing are correct
or PyJWT will silently ignore them. In the future, this function will likely be
changed to use a different library to avoid this issue.**

```yaml
# Make sure the response contains a key called 'token', the value of which is a
# valid jwt which is signed by the given key.
response:
  body:
    $ext:
      function: tavern.testutils.helpers:validate_jwt
      extra_kwargs:
        jwt_key: "token"
        key: CGQgaG7GYvTcpaQZqosLy4
        options:
          verify_signature: true
          verify_aud: false
```

`validate_pykwalify` takes a
[pykwalify](http://pykwalify.readthedocs.io/en/master/) schema and verifies the
body of the response against it.

```yaml
# Make sure the response matches the given schema - a sequence of dictionaries,
# which has to contain a user name and may contain a user number.
response:
  body:
    $ext:
      function: tavern.testutils.helpers:validate_pykwalify
      extra_kwargs:
        schema:
          type: seq
          required: True
          sequence:
          - type: map
            mapping:
              user_number:
                type: int
                required: False
              user_name:
                type: str
                required: True
```

If an external function you are using raises any exception, the test will be
considered failed. The return value from these functions is ignored.

### Saving data with external functions

An external function can also be used to save data from the response. To do this,
the function must return a dict where each key either points to a single value or
to an object which is accessible using dot notation. The easiest way to do this
is to return a [Box](https://pypi.python.org/pypi/python-box/) object. Each key in
the returned object will be saved as if it had been specified separately in the
**save** object. The function is called in the same way as a validator function,
in the **$ext** key of the **save** object.

Say that we have a server which returns a response like this:

```json
{
    "user": {
        "name": "John Smith",
        "id": "abcdef12345",
    }
}
```

If our test function extracts the key `name` from the response body:

```python
# utils.py
def test_function(response):
    return {"test_user_name": response.json()["user"]["name"]}
```

We would use it in the **save** object like this:

```yaml
save:
  $ext:
    function: utils:test_function
  body:
    test_user_id: user.id
```

In this case, both `{test_user_name}` and `{test_user_id}` are available for use
in later requests.

To make sure that Tavern can find this test function you need to make sure that
it is in the Python path. For example, if `utils.py` is in the 'tests' folder,
you will need to run your tests something like (on Linux):

```shell
$ PYTHONPATH=$PYTHONPATH:tests py.test tests/
```

For a more practical example, the built in `validate_jwt` function also returns the
decoded token as a dictionary wrapped in a [Box]
(https://pypi.python.org/pypi/python-box/) object, which allows dot-notation
access to members. This means that the contents of the token can be used for
future requests. Because Tavern will already be in the Python path (because you
installed it as a library) you do not need to modify the `PYTHONPATH`.

For example, if our server saves the user ID in the 'sub' field of the JWT:

```yaml
- name: login
  request:
    url: http://server.com/login
    json:
      username: test_user
      password: abc123
  response:
    status_code: 200
    body:
      # Make sure a token exists
      $ext:
        function: tavern.testutils.helpers:validate_jwt
        extra_kwargs:
          jwt_key: "token"
          options:
            verify_signature: false
    save:
      # Saves a jwt token returned as 'token' in the body as 'jwt'
      # in the test configuration for use in future tests
      $ext:
        function: tavern.testutils.helpers:validate_jwt
        extra_kwargs:
          jwt_key: "token"
          options:
            verify_signature: false

- name: Get user information
  request:
    url: "http://server.com/info/{jwt.sub}"
    ...
  response:
    ...
```

Ideas for other helper functions which might be useful:

- Making sure that the response matches a database schema
- Making sure that an error returns the correct error text in the body
- Decoding base64 data to extract some information for use in a future query
- Validate templated HTML returned from an endpoint using an XML parser
- etc.

One thing to bear in mind is that data can only be saved for use within the same
test - each YAML document is considered to be a separate test (not counting
anchors as described below). If you need to use the data in multiple tests, you
will either need to put it into another file which you then include, or perform
the same request in each test to re-fetch the data.

## Strict key checking

**NOTE**: At the time of writing, Tavern will by default not perform 'strict'
key checking on the top level keys in the response, but will perform it on all
keys below that. This 'legacy' behaviour will be changed in a future version, see below for details.

'Strict' key checking can be enabled or disabled globally, per test, or per
stage. 'Strict' key checking refers to whether extra keys in the response should
be ignored or whether they should raise an error. There are currently 3 levels
of strict checking in Tavern, which only apply to HTTP tests. With strict key
checking enabled, all keys in dictionaries at all levels have to match or it
will raise an error. With it disabled, Extra keys in the response will be
ignored. If it is not set at all, 'legacy' behaviour is used.

This is best explained through an example. If we expect this response from a
server:

```json
{
  "first": 1,
  "second": {
    "nested": 2
  }
}
```

This is what we would put in our Tavern test:

```yaml
...
response:
  body:
    first: 1
    second:
      nested: 2
```

The behaviour of various levels of 'strictness' based on the response:


| Response | True | False | 'legacy' |
| ---- | -------- | ------ | ------- |
| `{ "first": 1, "second": { "nested": 2 } }`  | PASS | PASS | PASS |
| `{ "first": 1 }`  | FAIL | PASS | PASS |
| `{ "first": 1, "second": { "another": 2 } }`  | FAIL | FAIL | FAIL |
| `{ "first": 1, "second": { "nested": 2, "another": 2 } }`  | FAIL | PASS | FAIL |


As you can see from the table, the 'legacy' behaviour only cares about keys
below the top level which was a design flaw. This behaviour will be removed in a
future version, but has been left in for the time being to maintain backwards
compatability.

The strictness setting does not only apply to the body however, it can also be
used on the headers and redirect query parameters.

This setting can be controlled in 3 different ways, the order of priority being:

1. In the test/stage itself
2. Passed on the command line
3. Read from pytest config

This means that using the command line option will _not_ override any settings
for specific tests.

**NOTE**: 'strict' key checking can currently only be _enabled_ via the command line
and the pytest config file, not _disabled_.

### Command line

There is a command line argument, `--tavern-strict`, which controls the default
global strictness setting. If not set, this uses the 'legacy' behaviour - in
future, this will default to 'strict' key checking being disabled. This is
mainly because a lot of web programs will return a huge number of headers which
you don't want to include in every test, and when checking the body you normally
only want to check that it returns the data you want and not care about any
extra metadata sent with the response. This can be re-enabled per test or per
stage if wanted.

```shell
# Enable strict checking for body and headers only
py.test --tavern-strict body headers -- my_test_folder/
```

### In the Pytest config file

This behaves identically to the command line option, but will be read from
whichever configuration file Pytest is using.

```editorconfig
[pytest]
tavern-strict=body headers
```

### Per test

Strictness can also be enabled or disabled on a per-test basis. The `strict` key
at the top level of the test should be one of `body`, `headers`, or
`redirect_query_params`, or a list consisting of a combination of the three.

```yaml
---

test_name: Make sure the headers match what I expect exactly

strict: headers

# This can also be done like this:
# strict:
#   - headers

stages:
  - name: Try to get user
    request:
      url: "{host}/users/joebloggs"
      method: GET
    response:
      status_code: 200
      headers:
        content-type: application/json
        content-length: 20
        x-my-custom-header: chocolate
      body:
        id: 1
---

test_name: Just check for one thing in a big nested dict

# completely disable strict key checking for this whole test
strict: False

stages:
  - name: Try to get user
    request:
      url: "{host}/users/joebloggs"
      method: GET
    response:
      status_code: 200
      body:
        q:
          x:
            z:
              a: 1
---

test_name: Make sure the headers and body match what I expect exactly

strict:
  - headers
  - body

stages:
  - name: Try to get user
    request:
      url: "{host}/users/joebloggs"
      method: GET
    response:
      status_code: 200
      headers:
        content-type: application/json
        content-length: 20
        x-my-custom-header: chocolate
      body:
        id: 1
        first_name: joe
        last_name: bloggs
        email: joe@bloggs.com
```

### Per stage

Often you have a standard stage before other stages, such as logging in to your
server, where you only care if it returns a 200 to indicate that you're logged
in. To facilitate this, you can enable or disable strict key checking on a
per-stage basis as well.

Two examples for doing this - these examples should behave identically:

```yaml
---

# Enable strict checking for this test, but disable it for the login stage

test_name: Login and create a new user

strict:
  - body

stages:
  - name: log in
    request:
      url: "{host}/users/joebloggs"
      method: GET
    response:
      # Disable all strict key checking just for this stage
      strict: False
      status_code: 200
      json:
        logged_in: True
        # Ignores any extra metadata like user id, last login, etc.

  - name: Create a new user
    request:
      url: "{host}/users/joebloggs"
      method: POST
      json: &create_user
        first_name: joe
        last_name: bloggs
        email: joe@bloggs.com
    response:
      status_code: 200
      body:
        <<: *create_user
        id: 1
```

```yaml
---

# Enable strict checking only for the second stage (assuming strict checking is
# globally disabled).

test_name: Login and create a new user

stages:
  - name: log in
    request:
      url: "{host}/users/joebloggs"
      method: GET
    response:
      status_code: 200
      json:
        logged_in: True
        # Ignores any extra metadata like user id, last login, etc.

  - name: Create a new user
    request:
      url: "{host}/users/joebloggs"
      method: POST
      json: &create_user
        first_name: joe
        last_name: bloggs
        email: joe@bloggs.com
    response:
      status_code: 200
      strict: body
      body:
        <<: *create_user
        id: 1
```

## Reusing requests and YAML fragments

A lot of tests will require using the same step multiple times, such as logging
in to a server before running tests or simply running the same request twice in
a row to make sure the same (or a different) response is returned.

Anchors are a feature of YAML which allows you to reuse parts of the code. Define
an anchor using  `&name_of_anchor`. This can then be assigned to another object
using `new_object: *name_or_anchor`, or they can be used to extend objects using
`<<: *name_of_anchor`.

```yaml
# input.yaml
---
first: &top_anchor
  a: b
  c: d

second: *top_anchor

third:
  <<: *top_anchor
  c: overwritten
  e: f
```

If we convert this to JSON, for example with a script like this:

```python
#!/usr/bin/env python

# load.py
import yaml
import json

with open("input.yaml", "r") as yfile:
    for doc in yaml.load_all(yfile.read()):
        print(json.dumps(doc, indent=2))
```

We get something like the following:

```
{
  'first': {
    'a': 'b',
    'c': 'd'
  },
  'second': {
    'a': 'b',
    'c': 'd'
  },
  'third': {
    'a': 'b',
    'c': 'overwritten',
    'e': 'f'
  }
}
```

This does not however work if there are different documents in the yaml file:

```yaml
# input.yaml
---
first: &top_anchor
  a: b
  c: d

second: *top_anchor

---

third:
  <<: *top_anchor
  c: overwritten
  e: f
```

```
$ python test.py
{
  "second": {
    "c": "d",
    "a": "b"
  },
  "first": {
    "c": "d",
    "a": "b"
  }
}
Traceback (most recent call last):
  File "test.py", line 8, in <module>
    for doc in yaml.load_all(yfile.read()):
  File "/home/cooldeveloper/.virtualenvs/tavern/lib/python3.5/site-packages/yaml/__init__.py", line 84, in load_all
    yield loader.get_data()
  File "/home/cooldeveloper/.virtualenvs/tavern/lib/python3.5/site-packages/yaml/constructor.py", line 31, in get_data
    return self.construct_document(self.get_node())
  File "/home/cooldeveloper/.virtualenvs/tavern/lib/python3.5/site-packages/yaml/composer.py", line 27, in get_node
    return self.compose_document()
  File "/home/cooldeveloper/.virtualenvs/tavern/lib/python3.5/site-packages/yaml/composer.py", line 55, in compose_document
    node = self.compose_node(None, None)
  File "/home/cooldeveloper/.virtualenvs/tavern/lib/python3.5/site-packages/yaml/composer.py", line 84, in compose_node
    node = self.compose_mapping_node(anchor)
  File "/home/cooldeveloper/.virtualenvs/tavern/lib/python3.5/site-packages/yaml/composer.py", line 133, in compose_mapping_node
    item_value = self.compose_node(node, item_key)
  File "/home/cooldeveloper/.virtualenvs/tavern/lib/python3.5/site-packages/yaml/composer.py", line 84, in compose_node
    node = self.compose_mapping_node(anchor)
  File "/home/cooldeveloper/.virtualenvs/tavern/lib/python3.5/site-packages/yaml/composer.py", line 133, in compose_mapping_node
    item_value = self.compose_node(node, item_key)
  File "/home/cooldeveloper/.virtualenvs/tavern/lib/python3.5/site-packages/yaml/composer.py", line 69, in compose_node
    % anchor, event.start_mark)
yaml.composer.ComposerError: found undefined alias 'top_anchor'
  in "<unicode string>", line 12, column 7:
      <<: *top_anchor
```

This poses a bit of a problem for running our integration tests. If we want to
log in at the beginning of each test, or if we want to query some user
information which is then operated on for each test, we don't want to copy paste
the same code within the same file.

For this reason, Tavern will override the default YAML behaviour and preserve anchors
across documents **within the same file**. Then we can do something more like this:

```yaml
---
test_name: Make sure user location is correct

stages:
  - &test_user_login_anchor
    # Log in as user and save the login token for future requests
    name: Login as test user
    request:
      url: http://test.server.com/user/login
      method: GET
      json:
        username: test_user
        password: abc123
    response:
      status_code: 200
      save:
        body:
          test_user_login_token: token
      body:
        $ext:
          function: tavern.testutils.helpers:validate_jwt
          extra_kwargs:
            jwt_key: "token"
            options:
              verify_signature: false

  - name: Get user location
    request:
      url: http://test.server.com/locations
      method: GET
      headers:
        Authorization: "Bearer {test_user_login_token}"
    response:
      status_code: 200
      body:
    location:
          road: 123 Fake Street
          country: England

---
test_name: Make sure giving premium works

stages:
  # Use the same block to log in across documents
  - *test_user_login_anchor

  - name: Assert user does not have premium
    request: &has_premium_request_anchor
      url: http://test.server.com/user_info
      method: GET
      headers:
        Authorization: "Bearer {test_user_login_token}"
    response:
      status_code: 200
      body:
        has_premium: false

  - name: Give user premium
    request:
      url: http://test.server.com/premium
      method: POST
      headers:
        Authorization: "Bearer {test_user_login_token}"
    response:
      status_code: 200

  - name: Assert user now has premium
    request:
      # Use the same block within one document
      <<: *has_premium_request_anchor
    response:
      status_code: 200
      body:
        has_premium: true
```


## Including external files

Even with being able to use anchors within the same file, there is often some
data which either you want to keep in a separate (possibly autogenerated) file,
or is used on every test (e.g. login information). You might also want to run the
same tests with different sets of input data.

Because of this, external files can also be included which contain simple
key: value data to be used in other tests.

Including a file in every test can be done by using a `!include` directive:

```yaml
# includes.yaml
---

# Each file should have a name and description
name: Common test information
description: Login information for test server

# Variables should just be a mapping of key: value pairs
variables:
  protocol: https
  host: www.server.com
  port: 1234
```

```yaml
# tests.tavern.yaml
---
test_name: Check server is up

includes:
  - !include includes.yaml

stages:
  - name: Check healthz endpoint
    request:
      method: GET
      url: "{protocol:s}://{host:s}:{port:d}"
    response:
      status_code: 200
```

As long as includes.yaml is in the same folder as the tests, the variables will
automatically be loaded and available for formatting as before. Multiple include
files can be specified.

### Including global configuration files

If you do want to run the same tests with a different input data, this can be
achieved by passing in a global configuration.

Using a global configuration file works the same as implicitly including a file
in every test. For example, say we have a server that takes a user's name and
address and returns some hash based on this information. We have two
servers that need to do this correctly, so we need two tests that use the same
input data but need to post to 2 different urls:

```yaml
# two_tests.tavern.yaml
---
test_name: Check server A responds properly

includes:
  - !include includesA.yaml

stages:
  - name: Check thing is processed correctly
    request:
      method: GET
      url: "{host:s}/"
      json: &input_data
        name: "{name:s}"
        house_number: "{house_number:d}"
        street: "{street:s}"
        town: "{town:s}"
        postcode: "{postcode:s}"
        country: "{country:s}"
        planet: "{planet:s}"
        galaxy: "{galaxy:s}"
        universe: "{universe:s}"
    response:
      status_code: 200
      body:
        hashed: "{expected_hash:s}"

---
test_name: Check server B responds properly

includes:
  - !include includesB.yaml

stages:
  - name: Check thing is processed correctly
    request:
      method: GET
      url: "{host:s}/"
      json:
        <<: *input_data
    response:
      status_code: 200
      body:
        hashed: "{expected_hash:s}"
```

Including the full set of input data in includesA.yaml and includesB.yaml would
mean that a lot of the same input data would be repeated. To get around this, we
can define a file called, for example, `common.yaml` which has all the input
data except for `host` in it, and make sure that includesA/B only have the
`host` variable in:

```yaml
# common.yaml
---

name: Common test information
description: |
  user location information for Joe Bloggs test user

variables:
  name: Joe bloggs
  house_number: 123
  street: Fake street
  town: Chipping Sodbury
  postcode: BS1 2BC
  country: England
  planet: Earth
  galaxy: Milky Way
  universe: A
  expected_hash: aJdaAK4fX5Waztr8WtkLC5
```

```yaml
# includesA.yaml
---

name: server A information
description: server A specific information

variables:
  host: www.server-a.com
```

```yaml
# includesB.yaml
---

name: server B information
description: server B specific information

variables:
  host: www.server-B.io
```

If the behaviour of server A and server B ever diverge in future, information
can be moved out of the common file and into the server specific include
files.

Using the `tavern-ci` tool or pytest, this global configuration can be passed in
at the command line using the `--tavern-global-cfg` flag. The variables in
`common.yaml` will then be available for formatting in *all* tests during that
test run.

**NOTE**: `tavern-ci` is just an alias for `py.test` and
will take the same options.

```
# These will all work
$ tavern-ci --tavern-global-cfg=integration_tests/local_urls.yaml
$ tavern-ci --tavern-global-cfg integration_tests/local_urls.yaml
$ py.test --tavern-global-cfg=integration_tests/local_urls.yaml
$ py.test --tavern-global-cfg integration_tests/local_urls.yaml
```

It might be tempting to put this in the 'addopts' section of the pytest.ini file
to always pass a global configuration when using pytest, but be careful when
doing this - due to what appears to be a bug in the pytest option parsing, this
might not work as expected:

```ini
# pytest.ini
[pytest]
addopts =
    # This will work
    --tavern-global-cfg=integration_tests/local_urls.yaml
    # This will not!
    # --tavern-global-cfg integration_tests/local_urls.yaml
```

Instead, use the `tavern-global-cfg` option in your pytest.ini file:

```ini
[pytest]
tavern-global-cfg=
    integration_tests/local_urls.yaml
```

### Multiple global configuration files

Sometimes you will want to have 2 (or more) different global configuration
files, one containing common information such as paths to different resources
and another containing information specific to the environment that is being
tested. Multiple global configuration files can be specified either on the
command line or in pytest.ini to avoid having to put an `!include` directive in
every test:

```
# Note the '--' after all global configuration files are passed, indicating that
# arguments after this are not global config files
$ tavern-ci --tavern-global-cfg common.yaml test_urls.yaml -- test_server.tavern.yaml
$ py.test --tavern-global-cfg common.yaml local_docker_urls.yaml -- test_server.tavern.yaml
```
```ini
# pytest.ini
[pytest]
tavern-global-cfg=
    common.yaml
    test_urls.yaml
```

### Sharing stages in configuration files

If you have a stage that is shared across a huge number of tests and it
is infeasible to put all the tests which share that stage into one file,
you can also define stages in configuration files and use them in your
tests.

Say we have a login stage that needs to be run before every test in our
test suite. Stages are defined in a configuration file like this:

```yaml
# auth_stage.yaml
---

name: Authentication stage
description:
  Reusable test stage for authentication

variables:
  user:
    user: test-user
    pass: correct-password

stages:
  - id: login_get_token
    name: Login and acquire token
    request:
      url: "{service:s}/login"
      json:
        user: "{user.user:s}"
        password: "{user.pass:s}"
      method: POST
      headers:
        content-type: application/json
    response:
      status_code: 200
      headers:
        content-type: application/json
      save:
        body:
          test_login_token: token
```

Each stage should have a uniquely identifiable `id`, but other than that
the stage can be define just as other tests (including using format
variables).

This can be included in a test by specifying the `id` of the test like
this:

```yaml
---

test_name: Test authenticated /hello

includes:
  - !include auth_stage.yaml

stages:
  - type: ref
    id: login_get_token
  - name: Authenticated /hello
    request:
      url: "{service:s}/hello/Jim"
      method: GET
      headers:
        Content-Type: application/json
        Authorization: "Bearer {test_login_token}"
    response:
      status_code: 200
      headers:
        content-type: application/json
      body:
        data: "Hello, Jim"

```

### Directly including test data

If your test just has a huge amount of data that you would like to keep
in a separate file, you can also (ab)use the `!include` tag to directly
include data into a test. Say we have a huge amount of JSON that we want
to send to a server and we don't want hundreds of lines in the test:

```json
// test_data.json
[
  {
    "_id": "5c965b1373f3fe071a9cb2b7",
    "index": 0,
    "guid": "ef3f8c42-522a-4d6b-84ec-79a07009460d",
    "isActive": false,
    "balance": "$3,103.47",
    "picture": "http://placehold.it/32x32",
    "age": 26,
    "eyeColor": "green",
    "name": "Cannon Wood",
    "gender": "male",
    "company": "CANDECOR",
    "email": "cannonwood@candecor.com",
    "phone": "+1 (944) 549-2826",
    "address": "528 Woodpoint Road, Snowville, Kansas, 140",
    "about": "Dolore in consequat exercitation esse esse velit eu velit aliquip ex. Reprehenderit est consectetur excepteur sint sint dolore. Anim minim dolore est ut fugiat. Occaecat tempor tempor mollit dolore anim commodo laboris commodo aute quis ex irure voluptate. Sunt magna tempor veniam cillum exercitation quis minim est eiusmod aliqua.\r\n",
    "registered": "2015-12-27T11:30:18 -00:00",
    "latitude": -2.515302,
    "longitude": -98.678105,
    "tags": [
      "proident",
      "aliqua",
      "velit",
      "labore",
      "consequat",
      "esse",
      "ea"
    ],
    "friends": [
      {
        "id": 0,
        "etc": []
      }
    ]
  }
]
```

(Handily generated by https://www.json-generator.com/)

Putting this whole thing into the test would be a bit overkill, but it
can be inject directly into your test like this:

```yaml
---

test_name: Post a lot of data

stages:
  - name: Create new user
    request:
      url: "{service:s}/new_user"
      method: POST
      json: !include test_data.json
    response:
      status_code: 201
      body:
        status: user created
```

This works with YAML as well, the only caveat being that the filename
_must_ end with `.yaml`, `.yml`, or `.json`.

## Using the run() function

Because the `run()` function (see [examples](/examples)) calls directly into the
library, there is no nice way to control which global configuration to use - for
this reason, you can pass a dictionary into `run()` which will then be used as
global configuration. This should have the same structure as any other global
configuration file:

```python
from tavern.core import run

extra_cfg = {
    "variables": {
        "key_1": "value",
        "key_2": 123,
    }
}

success = run("test_server.tavern.yaml", extra_cfg)
```

An absolute filepath to a configuration file can also be passed.

This is also how things such as strict key checking is controlled via the
`run()` function. Extra keyword arguments that are taken by this function:

- `tavern_strict` - Controls strict key checking (see section on strict key
  checking for details)
- `tavern_mqtt_backend` and `tavern_http_backend` controls which backend to use
  for those requests (see [plugins](/plugins) for details)
- `pytest_args` - A list of any extra arguments you want to pass directly
  through to Pytest.

An example of using `pytest_args` to exit on the first failure:


```python
from tavern.core import run

success = run("test_server.tavern.yaml", pytest_args=["-x"])
```

`run()` will use a Pytest instance to actually run the tests, so these values
can also be controlled just by putting them in the appropriate Pytest
configuration file (such as your `setup.cfg` or `pytest.ini`).

Under the hood, the `run` function calls `pytest.main` to start the test
run, and will pass the return code back to the caller. At the time of
writing, this means it will return a `0` if all tests are successful,
and a nonzero result if one or more tests failed (or there was some
other error while running or collecting the tests).

## Matching arbitrary return values in a response

Sometimes you want to just make sure that a value is returned, but you don't
know (or care) what it is. This can be achieved by using `!anything` as the
value to match in the **response** block:

```yaml
response:
  body:
    # Will assert that there is a 'returned_uuid' key, but will do no checking
    # on the actual value of it
    returned_block: !anything
```

This would match both of these response bodies:

```yaml
returned_block: hello
```
```yaml
returned_block:
  nested: value
```

Using the magic `!anything` value should only ever be used inside pre-defined
blocks in the response block (for example, `headers`, `params`, and `body` for a
HTTP response).

**NOTE**: Up until version 0.7.0 this was done by setting the value as `null`.
This creates issues if you want to ensure that your server is actually returning
a null value. Using `null` is still supported in the current version of Tavern,
but will be removed in a future release, and should raise a warning.

### Matching arbitrary specific types in a response

If you want to make sure that the key returned is of a specific type, you can
use one of the following markers instead:

- `!anyint`: Matches any integer
- `!anyfloat`: Matches any float (note that this will NOT match integers!)
- `!anystr`: Matches any string
- `!anybool`: Matches any boolean (this will NOT match `null`)

## Type conversions

[YAML](http://yaml.org/spec/1.1/current.html#id867381) has some magic variables
that you can use to coerce variables to certain types. For example, if we want
to write an integer but make sure it gets converted to a string when it's
actually sent to the server we can do something like this:

```yaml
request:
  json:
    an_integer: !!str 1234567890
```

However, due to the way YAML is loaded this doesn't work when you are using a
formatted value. Because of this, Tavern provides similar special constructors
that begin with a *single* exclamation mark that will work with formatted
values. Say we want to convert a value from an included file to an integer:

```yaml
request:
  json:
    an_integer: !!int "{my_integer:d}" # Error
    an_integer: !int "{my_integer:d}" # Works
```

Because curly braces are automatically formatted, trying to send one
in a string might cause some unexpected issues. This can be mitigated
by using the `!raw` tag, which will not perform string formatting.

*Note*: This is just shorthand for replacing a `{` with a `{{` in the
string

```yaml
request:
  json:
    # Sent as {"raw_braces": "{not_escaped}"}
    raw_braces: !raw "{not_escaped}"
```

## Adding a delay between tests

Sometimes you might need to wait for some kind of uncontrollable external event
before moving on to the next stage of the test. To wait for a certain amount of time
before or after a test, the `delay_before` and `delay_after` keys can be used.
Say you have an asynchronous task running after sending a POST message with a
user id - an example of using this behaviour:

```yaml
---
test_name: Make sure asynchronous task updates database

stages:
  - name: Trigger task
    request:
      url: https://example.com/run_intensive_task_in_background
      method: POST
      json:
        user_id: 123
    # Server responds instantly...
    response:
      status_code: 200
    # ...but the task takes ~3 seconds to complete
    delay_after: 5

  - name: Check task has triggered
    request:
      url: https://example.com/check_task_triggered
      method: POST
      json:
        user_id: 123
    response:
      status_code: 200
      body:
        task: completed
```

Having `delay_before` in the second stage of the test is semantically identical
to having `delay_after` in the first stage of the test - feel free to use
whichever seems most appropriate.

## Retrying tests

If you are not sure how long the server might take to process a request, you can
also retry a stage a certain number of times using `max_retries`:

```yaml
---
test_name: Poll until server is ready

includes:
  - !include common.yaml

stages:
  - name: polling
    max_retries: 1
    request:
      url: "{host}/poll"
      method: GET
    response:
      status_code: 200
      body:
        status: ready
```

This example will perform a `GET` request against `/poll`, and if it does not
return the expected response, will try one more time, _immediately_. To wait
before retrying a request, combine `max_retries` with `delay_after`.

**NOTE**: You should think carefully about using retries when making a request
that will change some state on the server or else you may get nondeterministic
test results.

MQTT tests can be retried as well, but you should think whether this
is what you want - you could also try increasing the timeout on an expected MQTT
response to achieve something similar.

## Marking tests

**The section on marking tests only applies if you are using Pytest**

Since 0.11.0, it is possible to 'mark' tests. This uses Pytest behind the
scenes - see the [pytest mark documentation](https://docs.pytest.org/en/latest/example/markers.html)
for details on their implementation and prerequisites for use.

In short, marks can be used to:

- Select a subset of marked tests to run from the command line
- Skip certain tests based on a condition
- Mark tests as temporarily expected to fail, so they can be fixed later

An example of how these can be used:

```yaml
---
test_name: Get server info from slow endpoint

marks:
  - slow

stages:
  - name: Get info
    request:
      url: "{host}/get-info-slow"
      method: GET
    response:
      status_code: 200
      body:
        n_users: 2048
        n_queries: 10000

---
test_name: Get server info from fast endpoint

marks:
  - fast

stages:
  - name: Get info
    request:
      url: "{host}/get-info"
      method: GET
    response:
      status_code: 200
      body:
        n_items: 2048
        n_queries: 5
```

Both tests get some server information from our endpoint, but one requires a lot
of backend processing so we don't want to run it on every test run. This can be
selected like this:

```shell
$ py.test -m "not slow"
```

Conversely, if we just want to run all tests marked as 'fast', we can do this:

```shell
$ py.test -m "fast"
```

Marks can only be applied to a whole test, not to individual stages (with the
exception of `skip`, see below).

### Special marks

There are 4 different 'special' marks from Pytest which behave the same as if
they were used on a Python test.

**NOTE**: If you look in the Tavern integration tests, you may notice a
`_xfail` key being used in some of the tests. This is for INTERNAL USE ONLY and
may be removed in future without warning.

#### skip

To always skip a test, just use the `skip` marker:

```yaml
...

marks:
  - skip
```

Separately from the markers, individual stages can be skipped by inserting the
`skip` keyword into the stage:

```yaml
stages:
  - name: Get info
    skip: True
    request:
      url: "{host}/get-info-slow"
      method: GET
    response:
      status_code: 200
      body:
        n_users: 2048
        n_queries: 10000
```

#### skipif

Sometimes you just want to skip some tests, perhaps based on which server you're
using. Taking the above example of the 'slow' server, perhaps it is only slow
when running against the live server at `www.slow-example.com`, but we still want to
run it in our local tests. This can be achieved using `skipif`:

```yaml
---
test_name: Get server info from slow endpoint

marks:
  - slow
  - skipif: "'slow-example.com' in '{host}'"

stages:
  - name: Get info
    request:
      url: "{host}/get-info-slow"
      method: GET
    response:
      status_code: 200
      body:
        n_users: 2048
        n_queries: 10000
```

`skipif` should be a mapping containing 1 key, a string that will be directly
passed through to `eval()` and should return `True` or `False`. This string will
be formatted first, so tests can be skipped or not based on values in the
configuration. Because this needs to be a valid piece of Python code, formatted
strings must be escaped as in the example above - using `"'slow-example.com' in
{host}"` will raise an error.

#### xfail

If you are expecting a test to fail for some reason, such as if it's temporarily
broken, a test can be marked as `xfail`. Note that this is probably not what you
want to 'negatively' check something like an API deprecation. For example, this
is not recommended:

```yaml
---
test_name: Get user middle name from endpoint on v1 api

stages:
  - name: Get from endpoint
    request:
      url: "{host}/api/v1/users/{user_id}/get-middle-name"
      method: GET
    response:
      status_code: 200
      body:
        middle_name: Jimmy

---
test_name: Get user middle name from endpoint on v2 api fails

marks:
  - xfail

stages:
  - name: Try to get from v2 api
    request:
      url: "{host}/api/v2/users/{user_id}/get-middle-name"
      method: GET
    response:
      status_code: 200
      body:
        middle_name: Jimmy
```

It would be much better to write a test that made sure that the endpoint just
returned a `404` in the v2 api.

#### parametrize

A lot of the time you want to make sure that your API will behave properly for a
number of given inputs. This is where the parametrize mark comes in:

```yaml
---
test_name: Make sure backend can handle arbitrary data

marks:
  - parametrize:
      key: metadata
      vals:
        - 13:00
        - Reading: 27 degrees
        - 手机号格式不正确
        - ""

stages:
  - name: Update metadata
    request:
      url: "{host}/devices/{device_id}/metadata"
      method: POST
      json:
        metadata: "{metadata}"
    response:
      status_code: 200
```

This test will be run 4 times, as 4 separate tests, with `metadata` being
formatted differently for each time. This behaves like the built in Pytest
`parametrize` mark, where the tests will show up in the log with some extra data
appended to show what was being run, eg `Test Name[John]`, `Test Name[John-Smythe John]`, etc.

The `parametrize` make should be a mapping with `key` being the value that will
be formatted and `vals` being a list of values to be formatted. Note that
formatting of these values happens after checking for a `skipif`, so a `skipif`
mark cannot rely on a parametrized value.

Multiple marks can be used to parametrize multiple values:

```yaml
---
test_name: Test post a new fruit

marks:
  - parametrize:
      key: fruit
      vals:
        - apple
        - orange
        - pear
  - parametrize:
      key: edible
      vals:
        - rotten
        - fresh
        - unripe

stages:
  - name: Create a new fruit entry
    request:
      url: "{host}/fruit"
      method: POST
      json:
        fruit_type: "{edible} {fruit}"
    response:
      status_code: 201
```

This will result in 9 tests being run:

- rotten apple
- rotten orange
- rotten pear
- fresh apple
- fresh orange
- etc.

If you need to parametrize multiple keys but don't want there to be a new test
created for every possible combination, pass a list to `key` instead. Each item
in `val` must then also be a list that is _the same length as the `key`
variable_. Using the above example, perhaps we just want to test the server
works correctly with the items "rotten apple", "fresh orange", and "unripe pear"
rather than the 9 combinations listed above. This can be done like this:


```yaml
---
test_name: Test post a new fruit

marks:
  - parametrize:
      key:
        - fruit
        - edible
      vals:
        - [rotten, apple]
        - [fresh, orange]
        - [unripe, pear]
        # NOTE: we can specify a nested list like this as well:
        # -
        #   - unripe
        #   - pear

stages:
  - name: Create a new fruit entry
    request:
      url: "{host}/fruit"
      method: POST
      json:
        fruit_type: "{edible} {fruit}"
    response:
      status_code: 201
```

This will result in only those 3 tests being generated.

This can be combined with the 'simpler' style of parametrisation as well - for
example, to run the above test but also to specify whether the fruit was
expensive or cheap:


```yaml
---
test_name: Test post a new fruit and price

marks:
  - parametrize:
      key:
        - fruit
        - edible
      vals:
        - [rotten, apple]
        - [fresh, orange]
        - [unripe, pear]
  - parametrize:
      key: price
      vals:
        - expensive
        - cheap

stages:
  - name: Create a new fruit entry
    request:
      url: "{host}/fruit"
      method: POST
      json:
        fruit_type: "{price} {edible} {fruit}"
    response:
      status_code: 201
```

This will result in 6 tests:

- expensive rotten apple
- expensive fresh orange
- expensive unripe pear
- cheap rotten apple
- cheap fresh orange
- cheap unripe pear

**NOTE**: Due to implementation reasons it is currently impossible to
parametrize either the HTTP method or the MQTT QoS parameter.

#### usefixtures

Since 0.15.0 there is limited support for Pytest
[fixtures](https://docs.pytest.org/en/latest/fixture.html) in Tavern tests. This
is done by using the `usefixtures` mark. The return (or `yield`ed) values of any
fixtures will be available to use in formatting, using the name of the fixture.

An example of how this can be used in a test:

```python
# conftest.py

import pytest
import logging
import time

@pytest.fixture
def server_password():
    with open("/path/to/password/file", "r") as pfile:
        password = pfile.read().strip()

    return password

@pytest.fixture(name="time_request")
def fix_time_request():
    t0 = time.time()

    yield

    t1 = time.time()

    logging.info("Test took %s seconds", t1 - t0)
```

```yaml
---
test_name: Make sure server can handle a big query

marks:
  - usefixtures:
      - time_request
      - server_password

stages:
  - name: Do big query
    request:
      url: "{host}/users"
      method: GET
      params:
        n_items: 1000
      headers:
        authorization: "Basic {server_password}"
    response:
      status_code: 200
      body:
        ...
```

The above example will load basic auth credentials from a file, which will be
used to authenticate against the server. It will also time how long the test
took and log it.

`usefixtures` expects a list of fixture names which are then loaded by Pytest -
look at their documentation to see how discovery etc. works.

There are some limitations on fixtures:

- Fixtures are per _test_, not per stage. The above example of timing a test
  will include the (small) overhead of doing validation on the responses,
  setting up the requests session, etc. If the test consists of more than one
  stage, it will time how long both stages took.
- Fixtures should be 'function' or 'session' scoped. 'module' scoped fixtures
  will raise an error and 'class' scoped fixtures may not behave as you expect.
- Parametrizing fixtures does not work - this is a limitation in Pytest.<|MERGE_RESOLUTION|>--- conflicted
+++ resolved
@@ -132,13 +132,10 @@
 'block' of data such as a JSON list or object is currently unsupported
 and will cause the test to fail.
 
-<<<<<<< HEAD
-=======
 **NOTE**: The behaviour of these queries used to be different and indexing into
 an array was done like `thing.nested.0`. This will be deprecated in the
 1.0 release.
 
->>>>>>> fc28e462
 It is also possible to save data using function calls, explained below.
 
 For a more formal definition of the schema that the tests are validated against,
