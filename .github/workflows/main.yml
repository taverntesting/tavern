name: basic test

on:
  push:
    tags:
      - ".*"
    branches:
      - master
  pull_request:
    branches:
      - master
      - feature-2.0

jobs:
  simple-checks:
    runs-on: ubuntu-latest

<<<<<<< HEAD
=======
    steps:
      - uses: actions/checkout@v3
      - name: Set up Python
        uses: actions/setup-python@v4
        with:
          python-version: "3.11"

      - uses: pre-commit/action@v3.0.0

  unit-tests:
    runs-on: ubuntu-latest
    needs: simple-checks

    strategy:
      fail-fast: false
      matrix:
        include:
          # 'Basic' tests and checks
          - TOXENV: py3mypy
            TOXCFG: tox.ini
          - TOXENV: py3
            TOXCFG: tox.ini

    env:
      TOXENV: ${{ matrix.TOXENV }}
      TOXCFG: ${{ matrix.TOXCFG }}

    steps:
      - uses: actions/checkout@v3

      - uses: actions/cache@v3
        env:
          cache-name: cache-${{ matrix.TOXENV }}
        with:
          path: .tox
          key: ${{ runner.os }}-tox-${{ env.cache-name }}-${{ hashFiles('pyproject.toml', 'requirements.in') }}

      - uses: actions/cache@v3
        with:
          path: ~/.cache/pip
          key: ${{ runner.os }}-pip-${{ hashFiles('pyproject.toml', 'requirements.in') }}
          restore-keys: |
            ${{ runner.os }}-pip-

      - name: Set up Python
        uses: actions/setup-python@v4
        with:
          python-version: "3.11"

      - name: install deps
        run: |
          pip install tox -c constraints.txt

      - name: tox
        run: |
          tox -c ${TOXCFG} -e ${TOXENV}

  integration-tests:
    runs-on: ubuntu-latest
    needs: unit-tests

    strategy:
      fail-fast: false
      matrix:
        include:
          # integration tests
          - TOXENV: py3-generic
            TOXCFG: tox-integration.ini
          - TOXENV: py3-mqtt
            TOXCFG: tox-integration.ini
          - TOXENV: py3-hooks
            TOXCFG: tox-integration.ini
          - TOXENV: py3-advanced
            TOXCFG: tox-integration.ini

>>>>>>> 250be80f
    services:
      docker:
        image: docker

      cache:
        image: buchgr/bazel-remote-cache:v2.3.9
        env:
          BAZEL_REMOTE_MAX_SIZE: 5
          BAZEL_REMOTE_DIR: ~/.cache/bazel/disk

    steps:
      - uses: jpribyl/action-docker-layer-caching@v0.1.1
        continue-on-error: true

      - uses: actions/checkout@v3

<<<<<<< HEAD
      - uses: bazelbuild/setup-bazelisk@v2
=======
      - uses: actions/cache@v3
        env:
          cache-name: cache-${{ matrix.TOXENV }}
        with:
          path: .tox
          key: ${{ runner.os }}-tox-${{ env.cache-name }}-${{ hashFiles('pyproject.toml', 'requirements.in') }}
>>>>>>> 250be80f

      - name: load bazel cache
        uses: actions/cache@v3
        with:
<<<<<<< HEAD
          path: "~/.cache/bazel"
          key: bazel

      - run: bazel test --config=ci //tests/unit/...
=======
          path: ~/.cache/pip
          key: ${{ runner.os }}-pip-${{ hashFiles('pyproject.toml', 'requirements.in') }}
          restore-keys: |
            ${{ runner.os }}-pip-

      - name: Set up Python
        uses: actions/setup-python@v4
        with:
          python-version: "3.11"

      - name: install deps
        run: |
          pip install tox -c constraints.txt

      - name: tox
        run: |
          tox -c ${TOXCFG} -e ${TOXENV}
>>>>>>> 250be80f
<|MERGE_RESOLUTION|>--- conflicted
+++ resolved
@@ -15,8 +15,6 @@
   simple-checks:
     runs-on: ubuntu-latest
 
-<<<<<<< HEAD
-=======
     steps:
       - uses: actions/checkout@v3
       - name: Set up Python
@@ -30,69 +28,6 @@
     runs-on: ubuntu-latest
     needs: simple-checks
 
-    strategy:
-      fail-fast: false
-      matrix:
-        include:
-          # 'Basic' tests and checks
-          - TOXENV: py3mypy
-            TOXCFG: tox.ini
-          - TOXENV: py3
-            TOXCFG: tox.ini
-
-    env:
-      TOXENV: ${{ matrix.TOXENV }}
-      TOXCFG: ${{ matrix.TOXCFG }}
-
-    steps:
-      - uses: actions/checkout@v3
-
-      - uses: actions/cache@v3
-        env:
-          cache-name: cache-${{ matrix.TOXENV }}
-        with:
-          path: .tox
-          key: ${{ runner.os }}-tox-${{ env.cache-name }}-${{ hashFiles('pyproject.toml', 'requirements.in') }}
-
-      - uses: actions/cache@v3
-        with:
-          path: ~/.cache/pip
-          key: ${{ runner.os }}-pip-${{ hashFiles('pyproject.toml', 'requirements.in') }}
-          restore-keys: |
-            ${{ runner.os }}-pip-
-
-      - name: Set up Python
-        uses: actions/setup-python@v4
-        with:
-          python-version: "3.11"
-
-      - name: install deps
-        run: |
-          pip install tox -c constraints.txt
-
-      - name: tox
-        run: |
-          tox -c ${TOXCFG} -e ${TOXENV}
-
-  integration-tests:
-    runs-on: ubuntu-latest
-    needs: unit-tests
-
-    strategy:
-      fail-fast: false
-      matrix:
-        include:
-          # integration tests
-          - TOXENV: py3-generic
-            TOXCFG: tox-integration.ini
-          - TOXENV: py3-mqtt
-            TOXCFG: tox-integration.ini
-          - TOXENV: py3-hooks
-            TOXCFG: tox-integration.ini
-          - TOXENV: py3-advanced
-            TOXCFG: tox-integration.ini
-
->>>>>>> 250be80f
     services:
       docker:
         image: docker
@@ -109,41 +44,12 @@
 
       - uses: actions/checkout@v3
 
-<<<<<<< HEAD
       - uses: bazelbuild/setup-bazelisk@v2
-=======
-      - uses: actions/cache@v3
-        env:
-          cache-name: cache-${{ matrix.TOXENV }}
-        with:
-          path: .tox
-          key: ${{ runner.os }}-tox-${{ env.cache-name }}-${{ hashFiles('pyproject.toml', 'requirements.in') }}
->>>>>>> 250be80f
 
       - name: load bazel cache
         uses: actions/cache@v3
         with:
-<<<<<<< HEAD
           path: "~/.cache/bazel"
           key: bazel
 
-      - run: bazel test --config=ci //tests/unit/...
-=======
-          path: ~/.cache/pip
-          key: ${{ runner.os }}-pip-${{ hashFiles('pyproject.toml', 'requirements.in') }}
-          restore-keys: |
-            ${{ runner.os }}-pip-
-
-      - name: Set up Python
-        uses: actions/setup-python@v4
-        with:
-          python-version: "3.11"
-
-      - name: install deps
-        run: |
-          pip install tox -c constraints.txt
-
-      - name: tox
-        run: |
-          tox -c ${TOXCFG} -e ${TOXENV}
->>>>>>> 250be80f
+      - run: bazel test --config=ci //tests/unit/...