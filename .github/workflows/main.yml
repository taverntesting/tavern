--- conflicted
+++ resolved
@@ -61,11 +61,7 @@
         cache-name: cache-${{ matrix.TOXENV }}
       with:
         path: .tox
-<<<<<<< HEAD
-        key: ${{ runner.os }}-tox-${{ env.cache-name }}-${{ hashFiles('tox.ini', 'tox-integration.ini', 'requirements.txt', 'setup.cfg', 'setup.py') }}
-=======
         key: ${{ runner.os }}-tox-${{ env.cache-name }}-${{ hashFiles('tox.ini', 'tox-integration.ini', 'pyproject.toml', 'requirements.in') }}
->>>>>>> 3974c80b
 
     - uses: actions/cache@v3
       with:
