--- conflicted
+++ resolved
@@ -15,32 +15,6 @@
   test:
     runs-on: ubuntu-latest
 
-<<<<<<< HEAD
-=======
-    strategy:
-      fail-fast: false
-      matrix:
-        include:
-          # 'Basic' tests and checks
-          - TOXENV: py3check
-            TOXCFG: tox.ini
-          - TOXENV: py3lint
-            TOXCFG: tox.ini
-          - TOXENV: py3mypy
-            TOXCFG: tox.ini
-          - TOXENV: py3
-            TOXCFG: tox.ini
-
-          - TOXENV: py3-generic
-            TOXCFG: tox-integration.ini
-          - TOXENV: py3-mqtt
-            TOXCFG: tox-integration.ini
-          - TOXENV: py3-hooks
-            TOXCFG: tox-integration.ini
-          - TOXENV: py3-advanced
-            TOXCFG: tox-integration.ini
-
->>>>>>> 43968444
     services:
       docker:
         image: docker
@@ -54,51 +28,12 @@
     steps:
       - uses: actions/checkout@v3
 
-      - uses: actions/cache@v3
-        env:
-          cache-name: cache-${{ matrix.TOXENV }}
+      - uses: bazelbuild/setup-bazelisk@v2
+
+      - name: load bazel cache
+        uses: actions/cache@v3
         with:
-          path: .tox
-          key: ${{ runner.os }}-tox-${{ env.cache-name }}-${{ hashFiles('tox.ini', 'tox-integration.ini', 'pyproject.toml', 'requirements.in') }}
+          path: "~/.cache/bazel"
+          key: bazel
 
-<<<<<<< HEAD
-    - uses: bazelbuild/setup-bazelisk@v2
-
-    - name: load bazel cache
-      uses: actions/cache@v3
-      with:
-        path: "~/.cache/bazel"
-        key: bazel
-
-    - run: bazel test --config=ci //tests/unit/...
-=======
-      - uses: actions/cache@v3
-        with:
-          path: ~/.cache/pip
-          key: ${{ runner.os }}-pip-${{ hashFiles('pyproject.toml', 'requirements.in') }}
-          restore-keys: |
-            ${{ runner.os }}-pip-
-
-      - uses: actions/cache@v3
-        with:
-          path: ~/.cache/pre-commit
-          key: ${{ runner.os }}-pre-commit-${{ hashFiles('.pre-commit-config.yaml') }}
-          restore-keys: |
-            ${{ runner.os }}-pre-commit-
-
-      - uses: jpribyl/action-docker-layer-caching@v0.1.1
-        continue-on-error: true
-
-      - name: Set up Python
-        uses: actions/setup-python@v4
-        with:
-          python-version: "3.10"
-
-      - name: install deps
-        run: |
-          pip install tox-travis -c constraints.txt
-
-      - name: tox
-        run: |
-          tox -c ${TOXCFG}
->>>>>>> 43968444
+      - run: bazel test --config=ci //tests/unit/...