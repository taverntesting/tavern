repos:
  - repo: https://github.com/rhysd/actionlint
    rev: v1.7.7
    hooks:
      - id: actionlint
        args: ["-shellcheck="]
  - repo: https://github.com/hadialqattan/pycln
    rev: v2.5.0
    hooks:
      - id: pycln
  - repo: https://github.com/charliermarsh/ruff-pre-commit
<<<<<<< HEAD
    rev: "v0.12.3"
=======
    rev: "v0.12.10"
>>>>>>> 13a43146
    hooks:
      - id: ruff-format
      - id: ruff-check
        args: [--fix, --exit-non-zero-on-fix]
  - repo: https://github.com/pre-commit/mirrors-prettier
    rev: v3.1.0
    hooks:
      - id: prettier
        types_or: [yaml]
  - repo: https://github.com/pre-commit/mirrors-mypy
<<<<<<< HEAD
    rev: v1.16.1
=======
    rev: v1.17.1
>>>>>>> 13a43146
    hooks:
      - id: mypy
        additional_dependencies:
          - types-requests
          - "types-protobuf>=5,<6"
          - types-PyYAML
          - mypy-extensions
        exclude: tests
  - repo: https://github.com/astral-sh/uv-pre-commit
    # uv version.
    rev: 0.7.20
    hooks:
      - id: uv-lock

exclude: (docs/|example/)<|MERGE_RESOLUTION|>--- conflicted
+++ resolved
@@ -9,11 +9,7 @@
     hooks:
       - id: pycln
   - repo: https://github.com/charliermarsh/ruff-pre-commit
-<<<<<<< HEAD
-    rev: "v0.12.3"
-=======
     rev: "v0.12.10"
->>>>>>> 13a43146
     hooks:
       - id: ruff-format
       - id: ruff-check
@@ -24,11 +20,7 @@
       - id: prettier
         types_or: [yaml]
   - repo: https://github.com/pre-commit/mirrors-mypy
-<<<<<<< HEAD
-    rev: v1.16.1
-=======
     rev: v1.17.1
->>>>>>> 13a43146
     hooks:
       - id: mypy
         additional_dependencies:
