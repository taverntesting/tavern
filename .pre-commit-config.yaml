repos:
<<<<<<< HEAD
  - repo: https://github.com/ambv/black
    rev: 23.10.1
=======
  - repo: https://github.com/asottile/pyupgrade
    rev: v3.15.2
>>>>>>> 512eed67
    hooks:
      - id: pyupgrade
        args:
          - --py38-plus
        files: "tavern/.*"
  - repo: https://github.com/rhysd/actionlint
    rev: v1.7.0
    hooks:
      - id: actionlint
        args: ["-shellcheck="]
  - repo: https://github.com/hadialqattan/pycln
    rev: v2.4.0
    hooks:
      - id: pycln
  - repo: https://github.com/charliermarsh/ruff-pre-commit
<<<<<<< HEAD
    rev: "v0.1.4"
=======
    rev: "v0.4.4"
>>>>>>> 512eed67
    hooks:
      - id: ruff-format
      - id: ruff
        args: [--fix, --exit-non-zero-on-fix]
  - repo: https://github.com/pre-commit/mirrors-prettier
    rev: v3.0.3
    hooks:
      - id: prettier
        types_or: [yaml]
  - repo: https://github.com/pre-commit/mirrors-mypy
    rev: v1.10.0
    hooks:
      - id: mypy
        additional_dependencies:
          - types-requests
          - "types-protobuf>=4,<5"
          - types-PyYAML
          - mypy-extensions
        exclude: tests

exclude: (docs/|example/)<|MERGE_RESOLUTION|>--- conflicted
+++ resolved
@@ -1,18 +1,13 @@
 repos:
-<<<<<<< HEAD
-  - repo: https://github.com/ambv/black
-    rev: 23.10.1
-=======
   - repo: https://github.com/asottile/pyupgrade
     rev: v3.15.2
->>>>>>> 512eed67
     hooks:
       - id: pyupgrade
         args:
           - --py38-plus
         files: "tavern/.*"
   - repo: https://github.com/rhysd/actionlint
-    rev: v1.7.0
+    rev: v1.10.1
     hooks:
       - id: actionlint
         args: ["-shellcheck="]
@@ -21,11 +16,7 @@
     hooks:
       - id: pycln
   - repo: https://github.com/charliermarsh/ruff-pre-commit
-<<<<<<< HEAD
-    rev: "v0.1.4"
-=======
     rev: "v0.4.4"
->>>>>>> 512eed67
     hooks:
       - id: ruff-format
       - id: ruff
