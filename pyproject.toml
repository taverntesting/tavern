[build-system]
requires = ["flit-core >=3.2,<4"]
build-backend = "flit_core.buildapi"

[project]

classifiers = [
    "Development Status :: 5 - Production/Stable",
    "Intended Audience :: Developers",
    "Framework :: Pytest",
    "Programming Language :: Python :: 3",
    "Programming Language :: Python :: 3.11",
    "Programming Language :: Python :: 3.12",
    "Programming Language :: Python :: 3.13",
    "Topic :: Utilities",
    "Topic :: Software Development :: Testing",
    "License :: OSI Approved :: MIT License",
]

keywords = ["testing", "pytest"]

name = "tavern"
description = "Simple testing of RESTful APIs"
<<<<<<< HEAD
version = "3.0.0a7"
=======
version = "2.17.0"
>>>>>>> 7aecb5fa

dependencies = [
    "PyYAML>=6.0.1,<7",
    "jmespath>=1,<2",
    "jsonschema>=4,<5",
    "pyjwt>=2.5.0,<3",
    "pykwalify>=1.8.0,<2",
    "pytest>=7.4,<8",
    "python-box>=6,<7",
    "requests>=2.22.0,<3",
    "simpleeval>=1.0.3",
    "stevedore>=4,<5",
]

requires-python = ">=3.11"

[[project.authors]]
name = "Michael Boulton"

[project.license]
file = "LICENSE"

[project.readme]
file = "README.md"
content-type = "text/markdown"

[project.urls]
Home = "https://taverntesting.github.io/"
Documentation = "https://tavern.readthedocs.io/en/latest/"
Source = "https://github.com/taverntesting/tavern"

[project.optional-dependencies]
grpc = [
    "grpcio",
    "grpcio-reflection",
    "grpcio-status",
    "google-api-python-client",
    "protobuf>=5,<6",
    "proto-plus",
]

dev = [
    "Faker",
    "allure-pytest",
    "colorlog",
    "flask>=3,<4",
    "fluent-logger",
    "itsdangerous",
    "coverage[toml]",
    "flit >=3.2,<4",
    "wheel",
    "pre-commit",
    "pytest-cov",
    "pytest-xdist",
    "py",
    "tox>=4,<5",
    "ruff~=0.9.10",
    "uv",
    "types-PyYAML",
    # See https://pypi.org/project/protobuf/#history for compatability between these two
    "types-protobuf>=5,<6",
    "protobuf-protoc-bin==29.5",
    "grpcio-tools",
    "types-requests",
    "types-jsonschema",
    "types-paho-mqtt",
    "types-jmespath",
    "grpc-interceptor",
    # for pytest
    "exceptiongroup",
    "tomli",
    "tbump>=6.10.0",
    "tox>4.20,<5"
]

docs = [
    "sphinx>=7,<8",
    "sphinx_rtd_theme",
    "recommonmark",
    "commonmark",
    "docutils",
    "pygments",
    "sphinx-markdown-tables",
]

mqtt = [
    "paho-mqtt>=1.3.1,<=1.6.1",
]

[project.scripts]

tavern-ci = "tavern.entry:main"

[project.entry-points.pytest11]

tavern = "tavern._core.pytest"

[project.entry-points.tavern_http]
requests = "tavern._plugins.rest.tavernhook:TavernRestPlugin"
[project.entry-points.tavern_mqtt]
paho-mqtt = "tavern._plugins.mqtt.tavernhook"
[project.entry-points.tavern_grpc]
grpc = "tavern._plugins.grpc.tavernhook"

[tool.mypy]
<<<<<<< HEAD
python_version = 3.11
=======
python_version = "3.10"
>>>>>>> 7aecb5fa

# See https://mypy.readthedocs.io/en/stable/running_mypy.html#mapping-file-paths-to-modules
explicit_package_bases = true

exclude = [
    '_pb2.pyi?$', # generated proto files
    'bazel-*',
    'venv/',
]

[tool.coverage.run]
branch = false
omit = [
    "tests/*",
    ".eggs/*",
    "env/*",
    "build/*",
    "dist/*",
]
source = ["tavern"]

[tool.coverage.paths]
tavern = [
    "tavern/",
    ".tox/py311-generic/lib/python3.11/site-packages/tavern/",
    ".tox/py311-mqtt/lib/python3.11/site-packages/tavern",
]

[tool.pytest.ini_options]
testpaths = ["tavern", "tests/unit"]
addopts = [
    "--doctest-modules",
    "-r", "xs",
    "-vv",
    "--strict-markers",
    "-p", "no:logging",
    "--tb=short",
    "--color=yes",
    "-m", "not do_not_run"
]
norecursedirs = [
    ".git",
    ".tox",
    "example",
    "example/grpc/server"
]
markers = [
    "slow: A test marker to check if markers work with custom markers",
    "xdist_group('group1'): A test marker to check if markers work with args",
    "do_not_run: Test marker for tests that should not be run",
]

[tool.ruff]
target-version = "py311"
extend-exclude = [
    "tests/unit/tavern_grpc/test_services_pb2*",
    "example/grpc/helloworld_v1_precompiled_pb2*"
]

[tool.ruff.lint]
ignore = [
    "UP045", "UP007", # Optional/Union
    "E501", # line length
    "RUF005", # union types only valid from 3.10+
    "B905", # zip(..., strict=True) only valid from 3.10+
    "PLR0912", "PLR0915", "PLR0911", "PLR0913", # too many branches/variables/return values - sometimes this is just unavoidable
    "PLR2004", # 'magic numbers'
    "PLW2901", # Loop variable overridden
    "PLC0415", # import not at top of file
]
select = ["E", "F", "B", "W", "I", "S", "C4", "ICN", "T20", "PLE", "RUF", "SIM105", "PL", "U"]

[tool.ruff.lint.per-file-ignores]
"example/*" = ["S", "RUF", "T", "E", "PLW", "B"]
"tests/*" = ["S", "RUF"]
"tests/unit/tavern_grpc/test_grpc.py" = ["E402"]

[tool.ruff.lint.isort]
known-first-party = ["tavern"]

[tool.ruff.format]
exclude = ["*_pb2.py", "*_pb2_grpc.py", "*_pb2.pyi"]
docstring-code-format = true

[tool.tbump.version]
<<<<<<< HEAD
current = "3.0.0a7"
=======
current = "2.17.0"
>>>>>>> 7aecb5fa

regex = '''
  (?P<major>\d+)
  \.
  (?P<minor>\d+)
  \.
  (?P<patch>\d+)
  ((?P<release>[a-zA-Z]+)(?P<build>\d+))?
  '''

[tool.tbump.git]
message_template = "Bump to {new_version}"
tag_template = "{new_version}"

[[tool.tbump.file]]
src = "tavern/__init__.py"

[[tool.tbump.file]]
src = "pyproject.toml"

[[tool.tbump.file]]
src = "docs/source/conf.py"


[[tool.tbump.before_commit]]
name = "Update changelog"
cmd = "./scripts/update-changelog.bash"

# TODO: enable
# [[tool.tbump.after_push]]
# name = "publish"
# cmd = "./scripts/release.sh"

[tool.tox]
runner = "uv-venv-lock-runner"
skip_missing_interpreters = true
isolated_build = true
base_python = "3.11"<|MERGE_RESOLUTION|>--- conflicted
+++ resolved
@@ -21,11 +21,7 @@
 
 name = "tavern"
 description = "Simple testing of RESTful APIs"
-<<<<<<< HEAD
 version = "3.0.0a7"
-=======
-version = "2.17.0"
->>>>>>> 7aecb5fa
 
 dependencies = [
     "PyYAML>=6.0.1,<7",
@@ -131,11 +127,7 @@
 grpc = "tavern._plugins.grpc.tavernhook"
 
 [tool.mypy]
-<<<<<<< HEAD
-python_version = 3.11
-=======
-python_version = "3.10"
->>>>>>> 7aecb5fa
+python_version = "3.11"
 
 # See https://mypy.readthedocs.io/en/stable/running_mypy.html#mapping-file-paths-to-modules
 explicit_package_bases = true
@@ -221,11 +213,7 @@
 docstring-code-format = true
 
 [tool.tbump.version]
-<<<<<<< HEAD
 current = "3.0.0a7"
-=======
-current = "2.17.0"
->>>>>>> 7aecb5fa
 
 regex = '''
   (?P<major>\d+)
