--- conflicted
+++ resolved
@@ -166,17 +166,11 @@
     "example/grpc/server"
 ]
 markers = [
-<<<<<<< HEAD
     "slow: marks tests as slow",
     "skipif: conditionally skip tests",
     "xfail: expected to fail",
     "usefixtures: apply fixtures",
     "parametrize: parameterize tests"
-=======
-    "slow: A test marker to check if markers work with custom markers",
-    "xdist_group('group1'): A test marker to check if markers work with args",
-    "do_not_run: Test marker for tests that should not be run",
->>>>>>> 13a43146
 ]
 
 [tool.ruff]
