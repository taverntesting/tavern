[build-system]
requires = ["flit-core >=3.2,<4"]
build-backend = "flit_core.buildapi"

[project]

classifiers = [
    "Development Status :: 5 - Production/Stable",
    "Intended Audience :: Developers",
    "Framework :: Pytest",
    "Programming Language :: Python :: 3",
    "Programming Language :: Python :: 3.8",
    "Programming Language :: Python :: 3.9",
    "Programming Language :: Python :: 3.10",
    "Topic :: Utilities",
    "Topic :: Software Development :: Testing",
    "License :: OSI Approved :: MIT License",
]

keywords = ["testing", "pytest"]

name = "tavern"
description = "Simple testing of RESTful APIs"
version = "2.5.0"

dependencies = [
    "PyYAML>=6.0.1,<7",
    "jmespath>=1,<2",
    "jsonschema>=3.2.0,<5",
    "paho-mqtt>=1.3.1,<=1.6.1",
    "pyjwt>=2.5.0,<3",
    "pykwalify>=1.8.0,<2",
    "pytest>=7,<7.3",
    "python-box>=6,<7",
    "requests>=2.22.0,<3",
    "stevedore>=4,<5",

    "grpcio",
    "grpcio-reflection",
    "grpcio-status",
    "google-api-python-client",
    "protobuf",
    "proto-plus"
]

requires-python = ">=3.8"

[[project.authors]]
name = "Michael Boulton"

[project.license]
file = "LICENSE"

[project.readme]
file = "README.md"
content-type = "text/markdown"

[project.urls]
Home = "https://taverntesting.github.io/"
Documentation = "https://tavern.readthedocs.io/en/latest/"
Source = "https://github.com/taverntesting/tavern"

[project.optional-dependencies]
dev = [
    "Faker",
    "allure-pytest",
    "bump2version",
    "colorlog",
    "flask>=2.2.3",
    "fluent-logger",
    "itsdangerous",
    "mypy",
    "mypy-extensions",
    "coverage[toml]",
    "flit >=3.2,<4",
    "pip-tools",
    "pre-commit",
    "pygments",
    "pytest-cov",
    "pytest-xdist",
    "py",
    "tox>=4,<5",
    "twine",
    "wheel",
<<<<<<< HEAD
    "grpcio-tools",
    "grpc-interceptor",
=======
    "types-PyYAML",
    "types-setuptools",
    "types-requests",
    "sphinx>=7,<8",
    "sphinx_rtd_theme",
    "recommonmark",
    "commonmark",
    "docutils",
    "pygments",
    "sphinx-markdown-tables",
>>>>>>> 32b6e52c
    # This has to be installed separately, otherwise you can't upload to pypi
    # "tbump@https://github.com/michaelboulton/tbump/archive/714ba8957a3c84b625608ceca39811ebe56229dc.zip",
]


[project.scripts]

tavern-ci = "tavern.entry:main"

[project.entry-points.pytest11]

tavern = "tavern._core.pytest"

[project.entry-points.tavern_http]
requests = "tavern._plugins.rest.tavernhook:TavernRestPlugin"
[project.entry-points.tavern_mqtt]
paho-mqtt = "tavern._plugins.mqtt.tavernhook"
[project.entry-points.tavern_grpc]
grpc = "tavern._plugins.grpc.tavernhook"

[tool.black]
target-version = ['py37']

[tool.mypy]
python_version = 3.8
ignore_missing_imports = true

[tool.coverage.run]
branch = false
omit = [
    "tests/*",
    ".eggs/*",
    "env/*",
    "build/*",
    "dist/*",
]
source = ["tavern"]

[tool.coverage.paths]
tavern = [
    "tavern/",
    ".tox/py39-generic/lib/python3.9/site-packages/tavern/",
    ".tox/py39-mqtt/lib/python3.9/site-packages/tavern",
]

[tool.pytest.ini_options]
testpaths = ["tavern", "tests/unit"]
addopts = [
    "--doctest-modules",
    "-r", "xs",
    "-vv",
    "--strict-markers",
    "-p", "no:logging",
    "--tb=short",
<<<<<<< HEAD
    "--tavern-setup-init-logging",
=======
    "--color=yes"
>>>>>>> 32b6e52c
]
norecursedirs = [
    ".git",
    ".tox",
    "example",
    "example/grpc/server"
]

[tool.ruff]
ignore = [
    "E501", # line length
    "RUF005", # union types only valid from 3.10+
    "B905", # zip(..., strict=True) only valid from 3.10+
    "PLR0912", "PLR0915", "PLR0911", "PLR0913", # too many branches/variables/return values - sometimes this is just unavoidable
    "PLR2004", # 'magic numbers'
    "PLW2901", # Loop variable overridden
]
select = ["E", "F", "B", "W", "I", "S", "C4", "ICN", "T20", "PLE", "RUF", "SIM105", "PL"]
# Look at: UP
target-version = "py38"

[tool.ruff.per-file-ignores]
"tests/*" = ["S", "RUF"]

[tool.ruff.isort]
known-first-party = ["tavern"]

[tool.tbump.version]
current = "2.5.0"

regex = '''
  (?P<major>\d+)
  \.
  (?P<minor>\d+)
  \.
  (?P<patch>\d+)
  ((?P<release>[a-zA-Z]+)(?P<build>\d+))?
  '''

[tool.tbump.git]
message_template = "Bump to {new_version}"
tag_template = "{new_version}"

[[tool.tbump.file]]
src = "tavern/__init__.py"

[[tool.tbump.file]]
src = "pyproject.toml"

[[tool.tbump.file]]
src = "docs/source/conf.py"


[[tool.tbump.before_commit]]
name = "Update changelog"
cmd = "./scripts/update-changelog.bash"

# TODO: enable
# [[tool.tbump.after_push]]
# name = "publish"
# cmd = "./scripts/release.sh"<|MERGE_RESOLUTION|>--- conflicted
+++ resolved
@@ -82,10 +82,6 @@
     "tox>=4,<5",
     "twine",
     "wheel",
-<<<<<<< HEAD
-    "grpcio-tools",
-    "grpc-interceptor",
-=======
     "types-PyYAML",
     "types-setuptools",
     "types-requests",
@@ -96,7 +92,8 @@
     "docutils",
     "pygments",
     "sphinx-markdown-tables",
->>>>>>> 32b6e52c
+    "grpcio-tools",
+    "grpc-interceptor",
     # This has to be installed separately, otherwise you can't upload to pypi
     # "tbump@https://github.com/michaelboulton/tbump/archive/714ba8957a3c84b625608ceca39811ebe56229dc.zip",
 ]
@@ -151,11 +148,8 @@
     "--strict-markers",
     "-p", "no:logging",
     "--tb=short",
-<<<<<<< HEAD
+    "--color=yes",
     "--tavern-setup-init-logging",
-=======
-    "--color=yes"
->>>>>>> 32b6e52c
 ]
 norecursedirs = [
     ".git",
