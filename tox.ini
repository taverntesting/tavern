[tox]
<<<<<<< HEAD
envlist = py34,py35,py36,py37,pypy3,py36lint,py37black
=======
envlist = py27,py36,py37,py38,pypy,pypy3,py27lint,py37lint,py37black,py37isort
>>>>>>> fcb7d66a
skip_missing_interpreters = true

[testenv]
extras =
    tests
commands =
    {envbindir}/python -m pytest --cov-report term-missing --cov tavern

<<<<<<< HEAD
[testenv:py36lint]
basepython = python3.6
=======
[testenv:py27lint]
basepython = python2.7
deps =
    prospector[with_pyroma]
    pygments
    pylint==1.9.5
commands =
    prospector

[testenv:py37lint]
basepython = python3.7
>>>>>>> fcb7d66a
deps =
    prospector[with_pyroma,with_mypy]
    pygments
    pylint==2.3.1
commands =
    ; FIXME https://github.com/PyCQA/prospector/issues/357
    prospector --without-tool pylint --without-tool pep8 --without-tool pep257 --without-tool mccabe
    ; Enable mypy for py3
    ; There are some false positives here so this is disabled until we fully move to python3 and can fix all the type errors
    ; prospector --tool mypy

[testenv:py37flakes]
skip_install=true
basepython = python3.7
deps =
    prospector
commands =
    prospector --tool pyflakes --test-warnings

[testenv:py37black]
basepython = python3.7
deps =
    black
commands =
    black --check tavern
    black --check tests/unit

[testenv:py37isort]
basepython = python3.7
deps =
    isort
commands =
    isort --diff --settings-path={toxinidir}/.isort.cfg
    isort -c --settings-path={toxinidir}/.isort.cfg

[testenv:py37mypy]
basepython = python3.7
deps =
    mypy
setenv =
    MYPYPATH = {toxinidir}
commands =
    mypy -p tavern --config-file {toxinidir}/mypy.ini

# [testenv:docs]
# deps =
#     pytest
#     -rrequirements.txt
#     -rdocs/source/requirements.txt
# commands =
#     python setup.py docs<|MERGE_RESOLUTION|>--- conflicted
+++ resolved
@@ -1,9 +1,5 @@
 [tox]
-<<<<<<< HEAD
-envlist = py34,py35,py36,py37,pypy3,py36lint,py37black
-=======
-envlist = py27,py36,py37,py38,pypy,pypy3,py27lint,py37lint,py37black,py37isort
->>>>>>> fcb7d66a
+envlist = py27,py34,py35,py36,py37,pypy,pypy3,py27lint,py36lint,py37black
 skip_missing_interpreters = true
 
 [testenv]
@@ -12,22 +8,8 @@
 commands =
     {envbindir}/python -m pytest --cov-report term-missing --cov tavern
 
-<<<<<<< HEAD
-[testenv:py36lint]
-basepython = python3.6
-=======
-[testenv:py27lint]
-basepython = python2.7
-deps =
-    prospector[with_pyroma]
-    pygments
-    pylint==1.9.5
-commands =
-    prospector
-
 [testenv:py37lint]
 basepython = python3.7
->>>>>>> fcb7d66a
 deps =
     prospector[with_pyroma,with_mypy]
     pygments
