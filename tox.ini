--- conflicted
+++ resolved
@@ -11,11 +11,8 @@
 install_command = python -m pip install {opts} {packages} -c constraints.txt
 extras =
     dev
-<<<<<<< HEAD
+    grpc
     mqtt
-=======
-    grpc
->>>>>>> 2f7728ce
 commands =
     {envbindir}/python -m pytest --cov-report term-missing --cov tavern {posargs}
 
