[tox]
<<<<<<< HEAD
envlist = py37,py38,py39{,lint,black,mypy},py39-pytest6,py310
=======
envlist = py3,py3lint,py3black,py3mypy,py3isort,py3flakes
>>>>>>> 3974c80b
skip_missing_interpreters = true
isolated_build = True

[testenv]
<<<<<<< HEAD
passenv = CI
=======
basepython = python3.10
whitelist_externals =
    pyflakes
    pylint
    flake8
    black
    mypy
install_command = python -m pip install {opts} {packages} -c constraints.txt
>>>>>>> 3974c80b
extras =
    dev
commands =
    {envbindir}/python -m pytest --cov-report term-missing --cov tavern

[testenv:py3lint]
commands =
    pylint tavern/ -j 4

[testenv:py3flakes]
skip_install = true
commands =
    flake8 tavern

[testenv:py3black]
commands =
    black -t py310 --check tavern
    black -t py310 --check tests/unit

[testenv:py3isort]
commands =
    isort . --check --settings-path={toxinidir}/pyproject.toml --diff
    isort . --check --settings-path={toxinidir}/pyproject.toml

[testenv:py3mypy]
setenv =
    MYPYPATH = {toxinidir}
deps =
    types-PyYAML
    types-requests
commands =
    mypy -p tavern --config-file {toxinidir}/pyproject.toml --install-types --non-interactive<|MERGE_RESOLUTION|>--- conflicted
+++ resolved
@@ -1,16 +1,9 @@
 [tox]
-<<<<<<< HEAD
-envlist = py37,py38,py39{,lint,black,mypy},py39-pytest6,py310
-=======
 envlist = py3,py3lint,py3black,py3mypy,py3isort,py3flakes
->>>>>>> 3974c80b
 skip_missing_interpreters = true
 isolated_build = True
 
 [testenv]
-<<<<<<< HEAD
-passenv = CI
-=======
 basepython = python3.10
 whitelist_externals =
     pyflakes
@@ -19,7 +12,6 @@
     black
     mypy
 install_command = python -m pip install {opts} {packages} -c constraints.txt
->>>>>>> 3974c80b
 extras =
     dev
 commands =
