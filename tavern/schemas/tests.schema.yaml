--- conflicted
+++ resolved
@@ -171,11 +171,7 @@
 
         verify:
           type: any
-<<<<<<< HEAD
           func: validate_verify_bool_or_str
-=======
-          func: bool_variable
->>>>>>> d2aa1e42
           required: false
 
         meta:
