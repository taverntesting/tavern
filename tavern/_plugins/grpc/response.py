--- conflicted
+++ resolved
@@ -1,10 +1,6 @@
 import logging
-<<<<<<< HEAD
 from collections.abc import Mapping
 from typing import TYPE_CHECKING, Any, TypedDict, Union
-=======
-from typing import TYPE_CHECKING, Any, Dict, List, Mapping, Optional, TypedDict, Union
->>>>>>> a78f2760
 
 import grpc
 import proto.message
@@ -97,11 +93,6 @@
         logger.debug(f"grpc status code: {grpc_response.code()}")
         logger.debug(f"grpc details: {grpc_response.details()}")
 
-<<<<<<< HEAD
-        # Get any keys to save
-        saved: dict[str, Any] = {}
-=======
->>>>>>> a78f2760
         verify_status = [StatusCode.OK.name]
         if status := self.expected.get("status", None):
             verify_status = _to_grpc_name(status)  # type: ignore
@@ -136,10 +127,10 @@
 
     def _handle_grpc_response(
         self,
-        grpc_response: Union[grpc.Call, grpc.Future],
+        grpc_response: grpc.Call | grpc.Future,
         response: "WrappedFuture",
-        verify_status: List[str],
-    ) -> Optional[Dict[str, Any]]:
+        verify_status: list[str],
+    ) -> dict[str, Any] | None:
         if grpc_response.code().name != "OK":
             # TODO: Should allow checking grpc RPC error details etc.
             logger.info(
@@ -179,7 +170,7 @@
             self._validate_block("json", json_result)
             self._maybe_run_validate_functions(json_result)
 
-        saved: Dict[str, Any] = {}
+        saved: dict[str, Any] = {}
         saved.update(self.maybe_get_save_values_from_save_block("body", json_result))
         saved.update(self.maybe_get_save_values_from_ext(json_result, self.expected))
 
