--- conflicted
+++ resolved
@@ -1,10 +1,6 @@
 import logging
-<<<<<<< HEAD
 from collections.abc import Mapping
 from typing import TYPE_CHECKING, Any, TypedDict, Union
-=======
-from typing import TYPE_CHECKING, Any, Dict, List, Mapping, TypedDict, Union
->>>>>>> da51cd46
 
 import proto.message
 from google.protobuf import json_format
@@ -97,7 +93,7 @@
         logger.debug(f"grpc details: {grpc_response.details()}")
 
         # Get any keys to save
-        saved: Dict[str, Any] = {}
+        saved: dict[str, Any] = {}
         verify_status = [StatusCode.OK.name]
         if status := self.expected.get("status", None):
             verify_status = _to_grpc_name(status)  # type: ignore
