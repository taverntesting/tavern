--- conflicted
+++ resolved
@@ -56,15 +56,10 @@
 
         self._prepared = functools.partial(client.call, **grpc_args)
 
-<<<<<<< HEAD
-        service = grpc_args.get("service")
-        self._service_name = str(service) if service else ""
-=======
         try:
             self._service_name = grpc_args["service"]
         except KeyError as e:
             raise exceptions.BadSchemaError("No service specified in request") from e
->>>>>>> 13a43146
 
         # Need to do this here because get_publish_args will modify the original
         # input, which we might want to use to format. No error handling because
