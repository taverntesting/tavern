--- conflicted
+++ resolved
@@ -382,17 +382,12 @@
         return msg
 
     def publish(
-<<<<<<< HEAD
         self,
         topic: str,
         payload: Optional[Any] = None,
         qos: Optional[int] = None,
         retain: Optional[bool] = False,
     ) -> MQTTMessageInfo:
-=======
-        self, topic: str, payload=None, qos=None, retain=None
-    ) -> paho.MQTTMessageInfo:
->>>>>>> 509a0c52
         """publish message using paho library"""
         self._wait_for_subscriptions()
 
@@ -405,9 +400,6 @@
             kwargs["retain"] = retain
         msg = self._client.publish(topic, payload, **kwargs)
 
-<<<<<<< HEAD
-        if msg.is_published() or True:  # FIXME
-=======
         # Wait for 2*connect timeout which should be plenty to publish the message even with qos 2
         # TODO: configurable
         try:
@@ -416,7 +408,6 @@
             raise exceptions.MQTTError("could not publish message") from e
 
         if not msg.is_published():
->>>>>>> 509a0c52
             raise exceptions.MQTTError(
                 "err {:s}: {:s}".format(
                     _err_vals.get(msg.rc, "unknown"), paho.error_string(msg.rc)
