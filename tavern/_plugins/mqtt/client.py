import copy
import dataclasses
import logging
import ssl
import threading
import time
from collections.abc import Mapping, MutableMapping
from queue import Empty, Full, Queue
<<<<<<< HEAD
=======
from typing import Any, Dict, List, Mapping, MutableMapping, Optional, Union
>>>>>>> da51cd46

import paho.mqtt.client as paho
from paho.mqtt.client import MQTTMessageInfo

from tavern._core import exceptions
from tavern._core.dict_util import check_expected_keys

# MQTT error values
_err_vals = {
    -1: "MQTT_ERR_AGAIN",
    0: "MQTT_ERR_SUCCESS",
    1: "MQTT_ERR_NOMEM",
    2: "MQTT_ERR_PROTOCOL",
    3: "MQTT_ERR_INVAL",
    4: "MQTT_ERR_NO_CONN",
    5: "MQTT_ERR_CONN_REFUSED",
    6: "MQTT_ERR_NOT_FOUND",
    7: "MQTT_ERR_CONN_LOST",
    8: "MQTT_ERR_TLS",
    9: "MQTT_ERR_PAYLOAD_SIZE",
    10: "MQTT_ERR_NOT_SUPPORTED",
    11: "MQTT_ERR_AUTH",
    12: "MQTT_ERR_ACL_DENIED",
    13: "MQTT_ERR_UNKNOWN",
    14: "MQTT_ERR_ERRNO",
    15: "MQTT_ERR_QUEUE_SIZE",
}

logger: logging.Logger = logging.getLogger(__name__)


@dataclasses.dataclass
class _Subscription:
    topic: str
    subscribed: bool = False

    # Arbitrary number, could just be 1 and only accept 1 message per stages
    # but we might want to raise an error if more than 1 message is received
    # during a test stage.
    queue: Queue = dataclasses.field(default_factory=lambda: Queue(maxsize=30))


def check_file_exists(key, filename) -> None:
    try:
        with open(filename, encoding="utf-8"):
            pass
    except OSError as e:
        raise exceptions.MQTTTLSError(f"Couldn't load '{key}' from '{filename}'") from e


def _handle_tls_args(
    tls_args: MutableMapping,
) -> Mapping | None:
    """Make sure TLS options are valid"""

    if not tls_args:
        return None

    if "enable" in tls_args and not tls_args["enable"]:
        # if enable=false, return immediately
        return None

    _check_and_update_common_tls_args(tls_args, ["certfile", "keyfile"])

    return tls_args


def _handle_ssl_context_args(
    ssl_context_args: MutableMapping,
) -> Mapping | None:
    """Make sure SSL Context options are valid"""
    if not ssl_context_args:
        return None

    _check_and_update_common_tls_args(
        ssl_context_args, ["certfile", "keyfile", "cafile"]
    )

    return ssl_context_args


def _check_and_update_common_tls_args(
<<<<<<< HEAD
    tls_args: MutableMapping, check_file_keys: list[str]
=======
    tls_args: MutableMapping, check_file_keys: List[str]
>>>>>>> da51cd46
) -> None:
    """Checks common args between ssl/tls args"""

    # could be moved to schema validation stage
    for key in check_file_keys:
        if key in tls_args:
            check_file_exists(key, tls_args[key])

    if "keyfile" in tls_args and "certfile" not in tls_args:
        raise exceptions.MQTTTLSError(
            "If specifying a TLS keyfile, a certfile also needs to be specified"
        )

    if "cert_reqs" in tls_args:
        tls_args["cert_reqs"] = getattr(ssl, tls_args["cert_reqs"])

    try:
        tls_args["tls_version"] = getattr(ssl, tls_args["tls_version"])
    except AttributeError as e:
        raise exceptions.MQTTTLSError(
            "Error getting TLS version from "
            "ssl module - ssl module had no attribute '{}'. Check the "
            "documentation for the version of python you're using to see "
            "if this a valid option.".format(tls_args["tls_version"])
        ) from e
    except KeyError:
        pass


class MQTTClient:
    def __init__(self, **kwargs) -> None:
        expected_blocks = {
            "client": {
                "client_id",
                "clean_session",
                # Can't really use this easily...
                # "userdata",
                # Force mqttv311 - fix if this becomes an issue
                # "protocol",
                "transport",
            },
            "connect": {"host", "port", "keepalive", "timeout"},
            "tls": {
                "enable",
                "ca_certs",
                "cert_reqs",
                "certfile",
                "keyfile",
                "tls_version",
                "ciphers",
            },
            "auth": {"username", "password"},
            "ssl_context": {
                "ca_certs",
                "certfile",
                "keyfile",
                "password",
                "tls_version",
                "ciphers",
                "alpn_protocols",
            },
        }

        sanitised_kwargs = copy.deepcopy(kwargs)
        if auth := kwargs.get("auth"):
            if "password" in auth:
                sanitised_kwargs["auth"]["password"] = "******"  # noqa

        logger.debug("Initialising MQTT client with %s", sanitised_kwargs)

        # check main block first
        check_expected_keys(expected_blocks.keys(), kwargs)

        # then check constructor/connect/tls_set args
        self._client_args = kwargs.pop("client", {})
        check_expected_keys(expected_blocks["client"], self._client_args)

        self._connect_args = kwargs.pop("connect", {})
        check_expected_keys(expected_blocks["connect"], self._connect_args)

        self._auth_args = kwargs.pop("auth", {})
        check_expected_keys(expected_blocks["auth"], self._auth_args)

        if "host" not in self._connect_args:
            msg = "Need 'host' in 'connect' block for mqtt"
            raise exceptions.MissingKeysError(msg)

        self._connect_timeout = self._connect_args.pop("timeout", 3)

        # If there is any tls or ssl_context kwarg, configure tls encryption
        file_tls_args = kwargs.pop("tls", {})
        file_ssl_context_args = kwargs.pop("ssl_context", {})

        if file_tls_args and file_ssl_context_args:
            msg = (
                "'tls' and 'ssl_context' are both specified but are mutually exclusive"
            )
            raise exceptions.MQTTTLSError(msg)

        check_expected_keys(expected_blocks["tls"], file_tls_args)
        self._tls_args = _handle_tls_args(file_tls_args)
        logger.debug("TLS is %s", "enabled" if self._tls_args else "disabled")

        # If there is any SSL kwarg, enable tls through the SSL context
        check_expected_keys(expected_blocks["ssl_context"], file_ssl_context_args)
        self._ssl_context_args = _handle_ssl_context_args(file_ssl_context_args)

        logger.debug("Paho client args: %s", self._client_args)
        self._client = paho.Client(**self._client_args)
        self._client.enable_logger()

        if self._auth_args:
            logger.debug("authenticating as '%s'", self._auth_args.get("username"))
            self._client.username_pw_set(**self._auth_args)

        self._client.on_message = self._on_message
        self._client.on_connect = self._on_connect
        self._client.on_disconnect = self._on_disconnect
        self._client.on_connect_fail = self._on_connect_fail
        self._client.on_socket_open = self._on_socket_open
        self._client.on_socket_close = self._on_socket_close

        if self._tls_args:
            try:
                self._client.tls_set(**self._tls_args)
            except ValueError as e:
                # tls_set only raises ValueErrors directly
                raise exceptions.MQTTTLSError("Unexpected error enabling TLS") from e
            except ssl.SSLError as e:
                # incorrect cipher, etc.
                raise exceptions.MQTTTLSError(
                    "Unexpected SSL error enabling TLS"
                ) from e

        if self._ssl_context_args:
            # Create SSLContext object
            tls_version = self._ssl_context_args.get("tls_version")
            if tls_version is None:
                # If the python version supports it, use highest TLS version automatically
                if hasattr(ssl, "PROTOCOL_TLS_CLIENT"):
                    tls_version = ssl.PROTOCOL_TLS_CLIENT
                elif hasattr(ssl, "PROTOCOL_TLS"):
                    tls_version = ssl.PROTOCOL_TLS
                else:
                    tls_version = ssl.PROTOCOL_TLSv1_2
            ca_certs = self._ssl_context_args.get("cert_reqs")
            context = ssl.create_default_context(cafile=ca_certs)

            certfile = self._ssl_context_args.get("certfile")
            keyfile = self._ssl_context_args.get("keyfile")
            password = self._ssl_context_args.get("password")

            # Configure context
            if certfile is not None:
                context.load_cert_chain(certfile, keyfile, password)

            cert_reqs = self._ssl_context_args.get("cert_reqs")
            if cert_reqs == ssl.CERT_NONE and hasattr(context, "check_hostname"):
                context.check_hostname = False

            context.verify_mode = ssl.CERT_REQUIRED if cert_reqs is None else cert_reqs

            if ca_certs is not None:
                context.load_verify_locations(ca_certs)
            else:
                context.load_default_certs()

            ciphers = self._ssl_context_args.get("cipthers")
            if ciphers is not None:
                context.set_ciphers(ciphers)

            alpn_protocols = self._ssl_context_args.get("alpn_protocols")
            if alpn_protocols is not None:
                context.set_alpn_protocols(alpn_protocols)

            self._client.tls_set_context(context)

            if cert_reqs != ssl.CERT_NONE:
                # Default to secure, sets context.check_hostname attribute
                # if available
                self._client.tls_insecure_set(False)
            else:
                # But with ssl.CERT_NONE, we can not check_hostname
                self._client.tls_insecure_set(True)

        # Topics to subscribe to - mapping of subscription message id to subscription object
        self._subscribed: dict[int, _Subscription] = {}
        # Lock to ensure there is no race condition when subscribing
        self._subscribe_lock = threading.RLock()
        # callback
        self._client.on_subscribe = self._on_subscribe

        # Mapping of topic -> subscription id, for indexing into self._subscribed
        self._subscription_mappings: dict[str, int] = {}
        self._userdata = {
            "_subscription_mappings": self._subscription_mappings,
            "_subscribed": self._subscribed,
        }
        self._client.user_data_set(self._userdata)

    @staticmethod
    def _on_message(
        client, userdata: Mapping[str, Any], message: paho.MQTTMessage
    ) -> None:
        """Add any messages received to the queue

        Todo:
            If the queue is faull trigger an error in main thread somehow
        """

        logger.info("Received mqtt message on %s", message.topic)

        try:
            for sub_topic, sub_id in userdata["_subscription_mappings"].items():
                if paho.topic_matches_sub(sub_topic, message.topic):
                    userdata["_subscribed"][sub_id].queue.put(message)
                    break
            else:
                raise exceptions.MQTTTopicException(
                    f"Message received on unregistered topic: {message.topic}"
                )
        except Full:
            logger.exception("message queue full")

    @staticmethod
    def _on_connect(client, userdata, flags, rc: int) -> None:
        logger.debug(
            "Client '%s' connected to the broker with result code '%s'",
            client._client_id.decode(),
            paho.connack_string(rc),
        )

    @staticmethod
    def _on_disconnect(client, userdata, rc: int) -> None:
        if rc == paho.CONNACK_ACCEPTED:
            logger.debug(
                "Client '%s' successfully disconnected from the broker with result code '%s'",
                client._client_id.decode(),
                paho.connack_string(rc),
            )
        else:
            logger.warning(
                "Client %s failed to disconnect cleanly due to %s, possibly from a network error",
                client._client_id.decode(),
                paho.connack_string(rc),
            )

    @staticmethod
    def _on_connect_fail(client, userdata) -> None:
        logger.error(
            "Failed to connect client '%s' to the broker", client._client_id.decode()
        )

    @staticmethod
    def _on_socket_open(client, userdata, socket) -> None:
        logger.debug("MQTT socket opened")

    @staticmethod
    def _on_socket_close(client, userdata, socket) -> None:
        logger.debug("MQTT socket closed")

    def message_received(
        self, topic: str, timeout: Union[float, int] = 1
    ) -> Optional[paho.MQTTMessage]:
        """Check that a message is in the message queue

        Args:
            topic: topic to fetch message for
            timeout: How long to wait before signalling that the message
                was not received.

        Returns:
            the message, if one was received, otherwise None

        Todo:
            Allow regexes for topic names? Better validation for mqtt payloads
        """

        try:
            with self._subscribe_lock:
                queue = self._subscribed[self._subscription_mappings[topic]].queue
        except KeyError as e:
            raise exceptions.MQTTTopicException(f"Unregistered topic: {topic}") from e

        try:
            msg = queue.get(block=True, timeout=timeout)
        except Empty:
            logger.error("Message not received after %d seconds", timeout)
            return None

        return msg

    def publish(
        self,
        topic: str,
<<<<<<< HEAD
        payload: None | bytearray | bytes | float | str = None,
        qos=None,
        retain=None,
=======
        payload: Optional[Any] = None,
        qos: Optional[int] = None,
        retain: Optional[bool] = False,
>>>>>>> da51cd46
    ) -> MQTTMessageInfo:
        """publish message using paho library"""
        self._wait_for_subscriptions()

        logger.debug("Publishing on '%s'", topic)

        kwargs = {}
        if qos is not None:
            kwargs["qos"] = qos
        if retain is not None:
            kwargs["retain"] = retain
        msg = self._client.publish(topic, payload, **kwargs)

        # Wait for 2*connect timeout which should be plenty to publish the message even with qos 2
        # TODO: configurable
        try:
            msg.wait_for_publish(self._connect_timeout * 2)
        except (RuntimeError, ValueError) as e:
            raise exceptions.MQTTError("could not publish message") from e

        if not msg.is_published():
            raise exceptions.MQTTError(
                "err {:s}: {:s}".format(
                    _err_vals.get(msg.rc, "unknown"), paho.error_string(msg.rc)
                )
            )

        return msg

    def _wait_for_subscriptions(self) -> None:
        """Wait for all pending subscriptions to finish"""
        logger.debug("Checking subscriptions")

        def not_finished_subscribing_to():
            """Get topic names for topics which have not finished subcribing to"""
            return [i.topic for i in self._subscribed.values() if not i.subscribed]

        to_wait_for = not_finished_subscribing_to()

        if to_wait_for:
            elapsed = 0.0
            while elapsed < self._connect_timeout:
                # TODO
                # configurable?
                time.sleep(0.25)
                elapsed += 0.25

                to_wait_for = not_finished_subscribing_to()

                if not to_wait_for:
                    break

                logger.debug(
                    "Not finished subscribing to '%s' after %.2f seconds",
                    to_wait_for,
                    elapsed,
                )

            if to_wait_for:
                logger.warning(
                    "Did not finish subscribing to '%s' before publishing - going ahead anyway",
                    to_wait_for,
                )

        if not to_wait_for:
            logger.debug("Finished subscribing to all topics")

    def subscribe(self, topic: str, *args, **kwargs) -> None:
        """Subscribe to topic

        should be called for every expected message in mqtt_response
        """
        logger.debug("Subscribing to topic '%s'", topic)

        (status, mid) = self._client.subscribe(topic, *args, **kwargs)

        if status == 0:
            with self._subscribe_lock:
                self._subscription_mappings[topic] = mid
                self._subscribed[mid] = _Subscription(topic)
        else:
            raise exceptions.MQTTError(
                f"Error subscribing to '{topic}' (err code {status})"
            )

    def unsubscribe_all(self) -> None:
        """Unsubscribe from all topics"""
        with self._subscribe_lock:
            for subscription in self._subscribed.values():
                self._client.unsubscribe(subscription.topic)

    def _on_subscribe(self, client, userdata, mid: int, granted_qos) -> None:
        with self._subscribe_lock:
            if mid in self._subscribed:
                self._subscribed[mid].subscribed = True
                logger.debug(
                    "Successfully subscribed to '%s'", self._subscribed[mid].topic
                )
            else:
                logger.debug("Only tracking: %s", self._subscribed.keys())
                logger.warning(
                    "Got SUBACK message with mid '%s', but did not recognise that mid - will try later",
                    mid,
                )

    def __enter__(self) -> "MQTTClient":
        logger.debug("Connecting to %s", self._connect_args)

        self._client.connect_async(**self._connect_args)
        self._client.loop_start()

        elapsed = 0.0

        while elapsed < self._connect_timeout:
            if self._client.is_connected():
                logger.debug("Connected to broker at %s", self._connect_args["host"])
                return self
            else:
                logger.debug("Not connected after %s seconds - waiting", elapsed)

            # TODO
            # configurable?
            time.sleep(0.25)
            elapsed += 0.25

        self._disconnect()
        logger.error(
            "Could not connect to broker after %s seconds", self._connect_timeout
        )
        raise exceptions.MQTTError

    def __exit__(self, *args) -> None:
        self._disconnect()

    def _disconnect(self) -> None:
        self._client.disconnect()
        self._client.loop_stop()<|MERGE_RESOLUTION|>--- conflicted
+++ resolved
@@ -6,10 +6,7 @@
 import time
 from collections.abc import Mapping, MutableMapping
 from queue import Empty, Full, Queue
-<<<<<<< HEAD
-=======
-from typing import Any, Dict, List, Mapping, MutableMapping, Optional, Union
->>>>>>> da51cd46
+from typing import Any
 
 import paho.mqtt.client as paho
 from paho.mqtt.client import MQTTMessageInfo
@@ -92,11 +89,7 @@
 
 
 def _check_and_update_common_tls_args(
-<<<<<<< HEAD
     tls_args: MutableMapping, check_file_keys: list[str]
-=======
-    tls_args: MutableMapping, check_file_keys: List[str]
->>>>>>> da51cd46
 ) -> None:
     """Checks common args between ssl/tls args"""
 
@@ -359,8 +352,8 @@
         logger.debug("MQTT socket closed")
 
     def message_received(
-        self, topic: str, timeout: Union[float, int] = 1
-    ) -> Optional[paho.MQTTMessage]:
+        self, topic: str, timeout: float | int = 1
+    ) -> paho.MQTTMessage | None:
         """Check that a message is in the message queue
 
         Args:
@@ -392,15 +385,9 @@
     def publish(
         self,
         topic: str,
-<<<<<<< HEAD
         payload: None | bytearray | bytes | float | str = None,
-        qos=None,
-        retain=None,
-=======
-        payload: Optional[Any] = None,
-        qos: Optional[int] = None,
-        retain: Optional[bool] = False,
->>>>>>> da51cd46
+        qos: int | None = None,
+        retain: bool | None = None,
     ) -> MQTTMessageInfo:
         """publish message using paho library"""
         self._wait_for_subscriptions()
