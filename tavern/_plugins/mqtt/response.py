--- conflicted
+++ resolved
@@ -90,13 +90,8 @@
             if expect_json_payload:
                 try:
                     msg.payload = json.loads(msg.payload)
-<<<<<<< HEAD
                 except json.decoder.JSONDecodeError:
-                    logger.warning(
-=======
-                except LoadException:
                     addwarning(
->>>>>>> a8be8211
                         "Expected a json payload but got '%s'",
                         msg.payload,
                         exc_info=True,
