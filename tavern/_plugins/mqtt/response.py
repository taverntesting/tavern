--- conflicted
+++ resolved
@@ -27,10 +27,6 @@
 
 
 class MQTTResponse(BaseResponse):
-<<<<<<< HEAD
-    def __init__(
-        self, client: MQTTClient, name: str, expected, test_block_config: TestConfig
-=======
     response: MQTTMessage
 
     def __init__(
@@ -39,13 +35,12 @@
         name: str,
         expected: TestConfig,
         test_block_config: TestConfig,
->>>>>>> da51cd46
     ) -> None:
         super().__init__(name, expected, test_block_config)
 
         self._client = client
 
-        self.received_messages: List = []
+        self.received_messages: list = []
 
     def __str__(self) -> str:
         if self.response:
@@ -116,7 +111,7 @@
                 failures=self.errors,
             )
 
-        saved: Dict = {}
+        saved: dict = {}
 
         for msg in correct_messages:
             # Check saving things from the payload and from json
