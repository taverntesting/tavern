import logging
from collections.abc import Iterable
from os.path import abspath, dirname, join
<<<<<<< HEAD
=======
from typing import Optional, Union
>>>>>>> b5e22f3b

import yaml

from tavern._core.dict_util import format_keys
from tavern._core.pytest.config import TestConfig

from .client import MQTTClient
from .request import MQTTRequest
from .response import MQTTResponse

logger: logging.Logger = logging.getLogger(__name__)

session_type = MQTTClient

request_type = MQTTRequest
request_block_name = "mqtt_publish"


def get_expected_from_request(
<<<<<<< HEAD
    response_block: dict | Iterable[dict],
    test_block_config: TestConfig,
    session: MQTTClient,
) -> dict | None:
    expected: dict | None = None
=======
    response_block: Union[dict, Iterable[dict]],
    test_block_config: TestConfig,
    session: MQTTClient,
) -> Optional[dict]:
    expected: Optional[dict] = None
>>>>>>> b5e22f3b

    # mqtt response is not required
    if response_block:
        expected = {"mqtt_responses": []}
        if isinstance(response_block, dict):
            response_block = [response_block]

        for response in response_block:
            # format so we can subscribe to the right topic
            f_expected = format_keys(response, test_block_config.variables)
            mqtt_client = session
            mqtt_client.subscribe(f_expected["topic"], f_expected.get("qos", 1))
            expected["mqtt_responses"].append(f_expected)

    return expected


verifier_type = MQTTResponse
response_block_name = "mqtt_response"

schema_path: str = join(abspath(dirname(__file__)), "jsonschema.yaml")
with open(schema_path, encoding="utf-8") as schema_file:
    schema = yaml.load(schema_file, Loader=yaml.SafeLoader)<|MERGE_RESOLUTION|>--- conflicted
+++ resolved
@@ -1,10 +1,7 @@
 import logging
 from collections.abc import Iterable
 from os.path import abspath, dirname, join
-<<<<<<< HEAD
-=======
 from typing import Optional, Union
->>>>>>> b5e22f3b
 
 import yaml
 
@@ -24,19 +21,11 @@
 
 
 def get_expected_from_request(
-<<<<<<< HEAD
-    response_block: dict | Iterable[dict],
-    test_block_config: TestConfig,
-    session: MQTTClient,
-) -> dict | None:
-    expected: dict | None = None
-=======
     response_block: Union[dict, Iterable[dict]],
     test_block_config: TestConfig,
     session: MQTTClient,
 ) -> Optional[dict]:
     expected: Optional[dict] = None
->>>>>>> b5e22f3b
 
     # mqtt response is not required
     if response_block:
