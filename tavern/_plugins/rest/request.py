--- conflicted
+++ resolved
@@ -2,14 +2,12 @@
 import json
 import logging
 import warnings
-from collections.abc import Mapping, MutableMapping
+from collections.abc import Callable, Mapping
 from contextlib import ExitStack
 from itertools import filterfalse, tee
-<<<<<<< HEAD
-from typing import ClassVar
-=======
-from typing import Callable, ClassVar, Dict, List, Mapping, Optional
->>>>>>> da51cd46
+from typing import (
+    ClassVar,
+)
 from urllib.parse import quote_plus
 
 import requests
@@ -29,7 +27,7 @@
 logger: logging.Logger = logging.getLogger(__name__)
 
 
-def get_request_args(rspec: Dict, test_block_config: TestConfig) -> dict:
+def get_request_args(rspec: dict, test_block_config: TestConfig) -> dict:
     """Format the test spec given values inthe global config
 
     Todo:
@@ -399,7 +397,7 @@
         )
 
         # Used further down, but pop it asap to avoid unwanted side effects
-        file_body: Optional[str] = request_args.pop("file_body", None)
+        file_body: str | None = request_args.pop("file_body", None)
 
         # If there was a 'cookies' key, set it in the request
         expected_cookies = _read_expected_cookies(session, rspec, test_block_config)
