--- conflicted
+++ resolved
@@ -5,13 +5,7 @@
 from collections.abc import Callable, Mapping
 from contextlib import ExitStack
 from itertools import filterfalse, tee
-<<<<<<< HEAD
-from typing import (
-    ClassVar,
-)
-=======
-from typing import ClassVar, Optional
->>>>>>> b5e22f3b
+from typing import ClassVar
 from urllib.parse import quote_plus
 
 import requests
