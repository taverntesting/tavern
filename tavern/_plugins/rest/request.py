--- conflicted
+++ resolved
@@ -1,10 +1,6 @@
 import contextlib
-<<<<<<< HEAD
 from contextlib import ExitStack
 from itertools import filterfalse, tee
-=======
-from itertools import tee
->>>>>>> fcb7d66a
 import json
 import logging
 import mimetypes
@@ -13,7 +9,6 @@
 import warnings
 
 from box import Box
-<<<<<<< HEAD
 import requests
 from requests.cookies import cookiejar_from_dict
 from requests.utils import dict_from_cookiejar
@@ -22,25 +17,6 @@
 from tavern.schemas.extensions import get_wrapped_create_function
 from tavern.util import exceptions
 from tavern.util.dict_util import check_expected_keys, deep_dict_merge, format_keys
-=======
-from contextlib2 import ExitStack
-from future.moves.itertools import filterfalse
-from future.utils import raise_from
-import requests
-from requests.cookies import cookiejar_from_dict
-from requests.utils import dict_from_cookiejar
-
-from tavern.request.base import BaseRequest
-from tavern.schemas.extensions import get_wrapped_create_function
-from tavern.util import exceptions
-from tavern.util.dict_util import check_expected_keys, deep_dict_merge, format_keys
-
-try:
-    from urllib.parse import quote_plus
-except ImportError:
-    from urllib import quote_plus  # type: ignore
-
->>>>>>> fcb7d66a
 
 logger = logging.getLogger(__name__)
 
