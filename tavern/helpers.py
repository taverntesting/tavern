import importlib
import json
import logging
import re
<<<<<<< HEAD
import time
=======
from typing import Dict, List, Optional
>>>>>>> 8b109440

from box.box import Box
import jmespath
import jwt
import requests

from tavern._core import exceptions
from tavern._core.dict_util import check_keys_match_recursive, recurse_access_key
from tavern._core.jmesutils import actual_validation, validate_comparison
from tavern._core.schema.files import verify_pykwalify

logger = logging.getLogger(__name__)


def check_exception_raised(
    response: requests.Response, exception_location: str
) -> None:
    """Make sure the result from the server is the same as the exception we
    expect to raise

    Args:
        response: response object
        exception_location: entry point style location of exception
    """

    dumped = json.loads(response.content.decode("utf8"))

    module_name, exception_name = exception_location.split(":")
    module = importlib.import_module(module_name)
    exception = getattr(module, exception_name)

    if "title" in dumped:
        assert dumped["title"] == exception.error_title
    elif "error" in dumped:
        assert dumped["error"] == exception.error_title

    actual_description = dumped.get("description", dumped.get("error_description"))
    expected_description = getattr(
        exception, "error_description", getattr(exception, "description")
    )

    try:
        assert actual_description == expected_description
    except AssertionError:
        # If it has a format, ignore this error. Would be annoying to say how to
        # format things in the validator, especially if it's a set/dict which is
        # unordered
        if not any(i in expected_description for i in "{}"):
            raise

    assert response.status_code == int(exception.status.split()[0])


def validate_jwt(response, jwt_key, **kwargs) -> Dict[str, Box]:
    """Make sure a jwt is valid

    This uses the pyjwt library to decode the jwt, so any keyword args needed
    should be passed as per that library. You will probably want to use
    verify_signature=False unless using a HMAC key because it can be a bit
    verbose to pass in a public key.

    This also returns the jwt so it can be used both to verify and save jwts -
    it wraps this in a Box so it can also be used for future formatting

    Args:
        response (Response): requests.Response object
        jwt_key (str): key of jwt in body of request
        **kwargs: Any extra arguments to pass to jwt.decode

    Returns:
        dict: dictionary of jwt: boxed jwt claims
    """
    token = response.json()[jwt_key]

    decoded = jwt.decode(token, **kwargs)

    logger.debug("Decoded jwt to %s", decoded)

    return {"jwt": Box(decoded)}


def validate_pykwalify(response, schema) -> None:
    """Make sure the response matches a given schema

    Args:
        response (Response): reqeusts.Response object
        schema (dict): Schema for response
    """
    try:
        to_verify = response.json()
    except TypeError as e:
        raise exceptions.BadSchemaError(
            "Tried to match a pykwalify schema against a non-json response"
        ) from e

    else:
        verify_pykwalify(to_verify, schema)


def validate_regex(
    response: requests.Response,
    expression: str,
    *,
    header: Optional[str] = None,
    in_jmespath: Optional[str] = None,
) -> Dict[str, Box]:
    """Make sure the response matches a regex expression

    Args:
        response: requests.Response object
        expression: Regex expression to use
        header: Match against a particular header instead of the body
        in_jmespath: if present, jmespath to access before trying to match

    Returns:
        mapping of regex to boxed name capture groups
    """

    if header and in_jmespath:
        raise exceptions.BadSchemaError("Can only specify one of header or jmespath")

    if header:
        content = response.headers[header]
    else:
        content = response.text

    if in_jmespath:
        if not response.headers.get("content-type", "").startswith("application/json"):
            logger.warning(
                "Trying to use jmespath match but content type is not application/json"
            )

        try:
            decoded = json.loads(content)
        except json.JSONDecodeError as e:
            raise exceptions.RegexAccessError(
                "unable to decode json for regex match"
            ) from e

        content = recurse_access_key(decoded, in_jmespath)
        if not isinstance(content, str):
            raise exceptions.RegexAccessError(
                "Successfully accessed {} from response, but it was a {} and not a string".format(
                    in_jmespath, type(content)
                )
            )

    logger.debug("Matching %s with %s", content, expression)

    match = re.search(expression, content)
    if match is None:
        raise exceptions.RegexAccessError("No match for regex")

    return {"regex": Box(match.groupdict())}


def validate_content(response: requests.Response, comparisons: List[str]) -> None:
    """Asserts expected value with actual value using JMES path expression

    Args:
        response: reqeusts.Response object.
        comparisons:
            A list of dict containing the following keys:
                1. jmespath : JMES path expression to extract data from.
                2. operator : Operator to use to compare data.
                3. expected : The expected value to match for
    """
    for each_comparison in comparisons:
        path, _operator, expected = validate_comparison(each_comparison)
        logger.debug("Searching for '%s' in '%s'", path, response.json())

        actual = jmespath.search(path, response.json())

        expession = " ".join([str(path), str(_operator), str(expected)])
        parsed_expession = " ".join([str(actual), str(_operator), str(expected)])

        try:
            actual_validation(_operator, actual, expected, parsed_expession, expession)
        except AssertionError as e:
            raise exceptions.JMESError("Error validating JMES") from e


def check_jmespath_match(parsed_response, query: str, expected: Optional[str] = None):
    """
    Check that the JMES path given in 'query' is present in the given response

    Args:
        parsed_response: Response list or dict
        query: JMES query
        expected: Possible value to match against. If None,
            'query' will just check that _something_ is present
    """
    actual = jmespath.search(query, parsed_response)

    msg = "JMES path '{}' not found in response".format(query)

    if actual is None:
        raise exceptions.JMESError(msg)

    if expected is not None:
        # Reuse dict util helper as it should behave the same
        check_keys_match_recursive(expected, actual, [], True)
    elif not actual and not (actual == expected):  # pylint: disable=superfluous-parens
        # This can return an empty list, but it might be what we expect. if not,
        # raise an exception
        raise exceptions.JMESError(msg)

    return actual


def time_request(_):
    t0 = time.time()
    yield
    t1 = time.time()
    logger.warning("Request took %s", t1 - t0)


def print_response(_, extra_print="affa"):
    logger.warning("STARTING:")
    r = yield
    logger.warning("Response is %s (%s)", r, extra_print)<|MERGE_RESOLUTION|>--- conflicted
+++ resolved
@@ -2,11 +2,8 @@
 import json
 import logging
 import re
-<<<<<<< HEAD
 import time
-=======
 from typing import Dict, List, Optional
->>>>>>> 8b109440
 
 from box.box import Box
 import jmespath
