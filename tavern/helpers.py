--- conflicted
+++ resolved
@@ -3,10 +3,6 @@
 import logging
 import re
 from collections.abc import Iterable, Mapping
-<<<<<<< HEAD
-=======
-from typing import Optional
->>>>>>> b5e22f3b
 
 import jmespath
 import jwt
@@ -124,13 +120,8 @@
     response: requests.Response,
     expression: str,
     *,
-<<<<<<< HEAD
     header: str | None = None,
     in_jmespath: str | None = None,
-=======
-    header: Optional[str] = None,
-    in_jmespath: Optional[str] = None,
->>>>>>> b5e22f3b
 ) -> dict[str, Box]:
     """Make sure the response matches a regex expression
 
