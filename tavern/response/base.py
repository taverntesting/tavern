--- conflicted
+++ resolved
@@ -6,13 +6,9 @@
 from abc import abstractmethod
 
 from tavern.util import exceptions
-<<<<<<< HEAD
 from tavern.schemas.extensions import get_wrapped_response_function
 from textwrap import indent
-=======
-from tavern.util.python_2_util import indent
 from tavern.util.dict_util import recurse_access_key
->>>>>>> 238f6bd1
 from tavern.util.dict_util import check_keys_match_recursive
 
 logger = logging.getLogger(__name__)
@@ -32,12 +28,9 @@
         self.errors = []
 
         self.validate_functions = []
-<<<<<<< HEAD
-=======
         self._check_for_validate_functions(expected)
 
         self.test_block_config = test_block_config
->>>>>>> 238f6bd1
 
         self.expected = expected
 
@@ -135,21 +128,43 @@
 
         for vf in self.validate_functions:
             try:
-<<<<<<< HEAD
-=======
-                check_keys_match_recursive(c_expected, c_actual, [], strict=False)
-
-                # An error will be raised above if there are more expected keys
-                # than returned. At this point we might have more returned that
-                # expected, so fall back to 'legacy' behaviour
-                for k, v in expected_block.items():
-                    check_keys_match_recursive(v, block[k], [k], strict=True)
-            except exceptions.KeyMismatchError:
-                self._adderr("Value mismatch in %s: %s", blockname, e)
-            else:
-                msg = "Checking keys worked using 'legacy' comparison, which will not match dictionary keys at the top level of the response. This behaviour will be changed in a future version"
-                warnings.warn(msg, FutureWarning)
-                logger.warning(msg, exc_info=True)
+                vf(response)
+            except Exception as e:  # pylint: disable=broad-except
+                self._adderr(
+                    "Error calling validate function '%s':\n%s",
+                    vf.func,
+                    indent_err_text(traceback.format_exc()),
+                    e=e,
+                )
+
+    def maybe_get_save_values_from_ext(self, response, expected):
+        """If there is an $ext function in the save block, call it and save the response
+
+        Args:
+            expected (dict): the expected response (incl body/json/headers/mqtt topic/etc etc)
+                Actual contents depends on which type of response is being checked
+            response (object): response object.
+                Actual contents depends on which type of response is being checked
+
+        Returns:
+            dict: mapping of name: value of things to save
+        """
+        try:
+            wrapped = get_wrapped_response_function(expected["save"]["$ext"])
+        except KeyError:
+            logger.debug("No save function for this stage")
+            return {}
+
+        try:
+            to_save = wrapped(response)
+        except Exception as e:  # pylint: disable=broad-except
+            self._adderr(
+                "Error calling save function '%s':\n%s",
+                wrapped.func,
+                indent_err_text(traceback.format_exc()),
+                e=e,
+            )
+            return {}
 
     def _check_for_validate_functions(self, response_block):
         """
@@ -204,7 +219,6 @@
 
         for vf in self.validate_functions:
             try:
->>>>>>> 238f6bd1
                 vf(response)
             except Exception as e:  # pylint: disable=broad-except
                 self._adderr(
@@ -250,9 +264,6 @@
                 "Unexpected return value '%s' from $ext save function", to_save
             )
 
-<<<<<<< HEAD
-        return {}
-=======
         return {}
 
     def maybe_get_save_values_from_save_block(self, key, to_check):
@@ -297,5 +308,4 @@
         if saved:
             logger.debug("Saved %s for '%s' from response", saved, key)
 
-        return saved
->>>>>>> 238f6bd1
+        return saved