--- conflicted
+++ resolved
@@ -9,50 +9,7 @@
 
 def pytest_addoption(parser):
     add_parser_options(parser.addoption, with_defaults=False)
-<<<<<<< HEAD
-
-    parser.addini(
-        "tavern-global-cfg",
-        help="One or more global configuration files to include in every test",
-        type="linelist",
-        default=[],
-    )
-    parser.addini(
-        "tavern-http-backend", help="Which http backend to use", default="requests"
-    )
-    parser.addini(
-        "tavern-mqtt-backend", help="Which mqtt backend to use", default="paho-mqtt"
-    )
-    parser.addini(
-        "tavern-grpc-backend", help="Which grpc backend to use", default="grpc"
-    )
-    parser.addini(
-        "tavern-strict",
-        help="Default response matching strictness",
-        type="args",
-        default=None,
-    )
-    parser.addini(
-        "tavern-use-default-traceback",
-        help="Use normal python-style traceback",
-        type="bool",
-        default=False,
-    )
-    parser.addini(
-        "tavern-always-follow-redirects",
-        help="Always follow HTTP redirects",
-        type="bool",
-        default=False,
-    )
-    parser.addini(
-        "tavern-file-path-regex",
-        help="Regex to search for Tavern YAML test files",
-        default=r".+\.tavern\.ya?ml$",
-        type="args",
-    )
-=======
     add_ini_options(parser)
->>>>>>> 9cf09d7d
 
 
 def pytest_collect_file(parent, path):
