--- conflicted
+++ resolved
@@ -1,14 +1,9 @@
 import re
-<<<<<<< HEAD
-import os
 import logging
+import itertools
+import copy
 
 from py._code.code import ReprFileLocation
-=======
-import itertools
-import logging
-import copy
->>>>>>> a7a5cb24
 import pytest
 import yaml
 from future.utils import raise_from
