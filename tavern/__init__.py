"""Stop pytest warning about module already imported: PYTEST_DONT_REWRITE"""
<<<<<<< HEAD
__version__ = "2.0.0alpha18"
=======
__version__ = "2.0.1"
>>>>>>> 43968444
<|MERGE_RESOLUTION|>--- conflicted
+++ resolved
@@ -1,6 +1,2 @@
 """Stop pytest warning about module already imported: PYTEST_DONT_REWRITE"""
-<<<<<<< HEAD
-__version__ = "2.0.0alpha18"
-=======
-__version__ = "2.0.1"
->>>>>>> 43968444
+__version__ = "2.0.1"