"""Stop pytest warning about module already imported: PYTEST_DONT_REWRITE"""
<<<<<<< HEAD
__version__ = "3.0.0a4"
=======

__version__ = "2.10.3"
>>>>>>> a78f2760
<|MERGE_RESOLUTION|>--- conflicted
+++ resolved
@@ -1,7 +1,3 @@
 """Stop pytest warning about module already imported: PYTEST_DONT_REWRITE"""
-<<<<<<< HEAD
-__version__ = "3.0.0a4"
-=======
 
-__version__ = "2.10.3"
->>>>>>> a78f2760
+__version__ = "3.0.0a4"