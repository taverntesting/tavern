--- conflicted
+++ resolved
@@ -4,7 +4,9 @@
 from abc import abstractmethod
 from collections.abc import Mapping
 from textwrap import indent
-from typing import Any
+from typing import (
+    Any,
+)
 
 from tavern._core import exceptions
 from tavern._core.dict_util import check_keys_match_recursive, recurse_access_key
@@ -26,27 +28,13 @@
     name: str
     expected: Any
     test_block_config: TestConfig
-    response: Optional[Any] = None
-
-<<<<<<< HEAD
-        # all errors in this response
-        self.errors: list[str] = []
-
-        self.validate_functions: list = []
-        self._check_for_validate_functions(expected)
-
-        self.test_block_config = test_block_config
-
-        self.expected = expected
-
-        self.response: Any | None = None
-=======
-    validate_functions: List[Any] = dataclasses.field(init=False, default_factory=list)
-    errors: List[str] = dataclasses.field(init=False, default_factory=list)
+    response: Any | None = None
+
+    validate_functions: list[Any] = dataclasses.field(init=False, default_factory=list)
+    errors: list[str] = dataclasses.field(init=False, default_factory=list)
 
     def __post_init__(self) -> None:
         self._check_for_validate_functions(self.expected)
->>>>>>> da51cd46
 
     def _str_errors(self) -> str:
         return "- " + "\n- ".join(self.errors)
@@ -237,13 +225,8 @@
         key: str,
         save_from: Mapping | None,
         *,
-<<<<<<< HEAD
         outer_save_block: Mapping | None = None,
-    ) -> dict:
-=======
-        outer_save_block: Optional[Mapping] = None,
     ) -> Mapping:
->>>>>>> da51cd46
         """Save a value from a specific block in the response.
 
         See docs for maybe_get_save_values_from_given_block for more info
