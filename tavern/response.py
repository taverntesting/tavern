import dataclasses
import logging
import traceback
from abc import abstractmethod
from collections.abc import Mapping
from textwrap import indent
<<<<<<< HEAD
from typing import (
    Any,
)
=======
from typing import Any, Optional
>>>>>>> b5e22f3b

from tavern._core import exceptions
from tavern._core.dict_util import check_keys_match_recursive, recurse_access_key
from tavern._core.extfunctions import get_wrapped_response_function
from tavern._core.pytest.config import TestConfig
from tavern._core.strict_util import StrictOption

logger: logging.Logger = logging.getLogger(__name__)


def indent_err_text(err: str) -> str:
    if err == "null":
        err = "<No body>"
    return indent(err, " " * 4)


@dataclasses.dataclass
class BaseResponse:
    name: str
    expected: Any
    test_block_config: TestConfig
    response: Any | None = None

    validate_functions: list[Any] = dataclasses.field(init=False, default_factory=list)
    errors: list[str] = dataclasses.field(init=False, default_factory=list)

    def __post_init__(self) -> None:
        self._check_for_validate_functions(self.expected)

    def _str_errors(self) -> str:
        return "- " + "\n- ".join(self.errors)

    def _adderr(self, msg: str, *args, e=None) -> None:
        if e:
            logger.exception(msg, *args)
        else:
            logger.error(msg, *args)
        self.errors += [(msg % args)]

    @abstractmethod
    def verify(self, response):
        """Verify response against expected values and returns any values that
        we wanted to save for use in future requests

        It is expected that anything subclassing this can throw an exception indicating that the response
        verification failed.
        """

    def recurse_check_key_match(
        self,
        expected_block: Mapping | None,
        block: Mapping,
        blockname: str,
        strict: StrictOption,
    ) -> None:
        """Valid returned data against expected data

        Todo:
            Optionally use a validation library too

        Args:
            expected_block: expected data
            block: actual data
            blockname: 'name' of this block (params, mqtt, etc) for error messages
            strict: strictness setting for this block
        """

        if expected_block is None:
            logger.debug("No expected %s to check against", blockname)
            return

        # This should be done _before_ it gets to this point - typically in get_expected_from_request from plugin
        # expected_block = format_keys(
        #     expected_block, self.test_block_config.variables
        # )

        if block is None:
            if not expected_block:
                logger.debug(
                    "No %s in response to check, but not erroring because expected was %s",
                    blockname,
                    expected_block,
                )
                return

            self._adderr(
                "expected %s in the %s, but there was no response %s",
                expected_block,
                blockname,
                blockname,
            )
            return

        if isinstance(block, Mapping):
            block = dict(block)

        logger.debug("expected = %s, actual = %s", expected_block, block)

        try:
            check_keys_match_recursive(expected_block, block, [], strict)
        except exceptions.KeyMismatchError as e:
            self._adderr(e.args[0], e=e)

    def _check_for_validate_functions(self, response_block: Mapping) -> None:
        """
        See if there were any functions specified in the response block and save them for later use

        Args:
            response_block: block of external functions to call
        """

        def check_ext_functions(verify_block):
            if isinstance(verify_block, list):
                for vf in verify_block:
                    self.validate_functions.append(get_wrapped_response_function(vf))
            elif isinstance(verify_block, dict):
                self.validate_functions.append(
                    get_wrapped_response_function(verify_block)
                )
            elif verify_block is not None:
                raise exceptions.BadSchemaError(
                    "Badly formatted 'verify_response_with' block"
                )

        if mqtt_responses := response_block.get("mqtt_responses"):
            for mqtt_response in mqtt_responses:
                check_ext_functions(mqtt_response.get("verify_response_with", None))
        else:
            check_ext_functions(response_block.get("verify_response_with", None))

        def check_deprecated_validate(name):
            nfuncs = len(self.validate_functions)
            block = response_block.get(name, {})
            if isinstance(block, dict):
                check_ext_functions(block.get("$ext", None))
                if nfuncs != len(self.validate_functions):
                    raise exceptions.MisplacedExtBlockException(
                        name,
                    )

        # Could put in an isinstance check here
        check_deprecated_validate("json")

    def _maybe_run_validate_functions(self, response: Any) -> None:
        """Run validation functions if available

        Note:
             'response' will be different depending on where this is called from

        Args:
            response: Response type. This could be whatever the response type/plugin uses.
        """
        logger.debug(
            "Calling ext function from '%s' with response '%s'", type(self), response
        )

        for vf in self.validate_functions:
            try:
                vf(response)
            except Exception as e:
                self._adderr(
                    "Error calling validate function '%s':\n%s",
                    vf.func,
                    indent_err_text(traceback.format_exc()),
                    e=e,
                )

    def maybe_get_save_values_from_ext(
        self, response: Any, read_save_from: Mapping
    ) -> Mapping:
        """If there is an $ext function in the save block, call it and save the response

        Args:
            response: response object. Actual contents depends on which type of
                response is being checked
            read_save_from: the expected response (incl
                body/json/headers/mqtt topic/etc etc) containing a spec for which things
                should be saved from the response. Actual contents depends on which type of
                response is being checked

        Returns:
            mapping of name to value of things to save
        """

        try:
            wrapped = get_wrapped_response_function(read_save_from["save"]["$ext"])
        except KeyError:
            logger.debug("No save function for this stage")
            return {}

        try:
            saved = wrapped(response)
        except Exception as e:
            self._adderr(
                "Error calling save function '%s':\n%s",
                wrapped.func,  # type:ignore
                indent_err_text(traceback.format_exc()),
                e=e,
            )
            return {}

        logger.debug("saved %s from ext function", saved)

        if isinstance(saved, dict):
            return saved
        elif saved is not None:
            self._adderr(
                "Unexpected return value '%s' from $ext save function (expected a dict or None)",
                saved,
            )

        return {}

    def maybe_get_save_values_from_save_block(
        self,
        key: str,
        save_from: Mapping | None,
        *,
        outer_save_block: Mapping | None = None,
    ) -> Mapping:
        """Save a value from a specific block in the response.

        See docs for maybe_get_save_values_from_given_block for more info

        Args:
            key: Name of key being used to save, for debugging
            save_from: An element of the response from which values are being saved
            outer_save_block: Read things to save from this block instead of self.expected
        """

        logger.debug("save from: %s", save_from)

        read_save_from = outer_save_block or self.expected
        logger.debug("save spec: %s", read_save_from.get("save"))

        try:
            to_save = read_save_from["save"][key]
        except KeyError:
            logger.debug("Nothing expected to save for %s", key)
            return {}

        return self.maybe_get_save_values_from_given_block(key, save_from, to_save)

    def maybe_get_save_values_from_given_block(
        self,
        key: str,
        save_from: Mapping | None,
        to_save: Mapping,
    ) -> Mapping:
        """Save a value from a specific block in the response.

        This is different from maybe_get_save_values_from_ext - depends on the kind of response

        Args:
            key: Name of key being used to save, for debugging
            save_from: An element of the response from which values are being saved
            to_save: block containing information about things to save

        Returns:
            mapping of save_name: value, where save_name is the key we
                wanted to save this value as
        """

        saved = {}

        if not save_from:
            self._adderr("No %s in response (wanted to save %s)", key, to_save)
            return {}

        for save_as, joined_key in to_save.items():
            try:
                saved[save_as] = recurse_access_key(save_from, joined_key)
            except (
                exceptions.InvalidQueryResultTypeError,
                exceptions.KeySearchNotFoundError,
            ) as e:
                self._adderr(
                    "Wanted to save '%s' from '%s', but it did not exist in the response",
                    joined_key,
                    key,
                    e=e,
                )

        if saved:
            logger.debug("Saved %s for '%s' from response", saved, key)

        return saved<|MERGE_RESOLUTION|>--- conflicted
+++ resolved
@@ -4,13 +4,7 @@
 from abc import abstractmethod
 from collections.abc import Mapping
 from textwrap import indent
-<<<<<<< HEAD
-from typing import (
-    Any,
-)
-=======
-from typing import Any, Optional
->>>>>>> b5e22f3b
+from typing import Any
 
 from tavern._core import exceptions
 from tavern._core.dict_util import check_keys_match_recursive, recurse_access_key
