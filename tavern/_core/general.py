import logging
import os
<<<<<<< HEAD
=======
from typing import Union
>>>>>>> b5e22f3b

from tavern._core.loader import load_single_document_yaml

from .dict_util import deep_dict_merge

logger: logging.Logger = logging.getLogger(__name__)


<<<<<<< HEAD
def load_global_config(global_cfg_paths: list[str | os.PathLike]) -> dict:
=======
def load_global_config(global_cfg_paths: list[Union[str, os.PathLike]]) -> dict:
>>>>>>> b5e22f3b
    """Given a list of file paths to global config files, load each of them and
    return the joined dictionary.

    This does a deep dict merge.

    Args:
        global_cfg_paths: List of filenames to load from

    Returns:
        joined global configs
    """
    global_cfg: dict = {}

    if global_cfg_paths:
        logger.debug("Loading global config from %s", global_cfg_paths)
        for filename in global_cfg_paths:
            contents = load_single_document_yaml(filename)
            global_cfg = deep_dict_merge(global_cfg, contents)

    return global_cfg


valid_http_methods = [
    "GET",
    "PUT",
    "POST",
    "DELETE",
    "PATCH",
    "OPTIONS",
    "HEAD",
]<|MERGE_RESOLUTION|>--- conflicted
+++ resolved
@@ -1,9 +1,6 @@
 import logging
 import os
-<<<<<<< HEAD
-=======
 from typing import Union
->>>>>>> b5e22f3b
 
 from tavern._core.loader import load_single_document_yaml
 
@@ -12,11 +9,7 @@
 logger: logging.Logger = logging.getLogger(__name__)
 
 
-<<<<<<< HEAD
-def load_global_config(global_cfg_paths: list[str | os.PathLike]) -> dict:
-=======
 def load_global_config(global_cfg_paths: list[Union[str, os.PathLike]]) -> dict:
->>>>>>> b5e22f3b
     """Given a list of file paths to global config files, load each of them and
     return the joined dictionary.
 
