--- conflicted
+++ resolved
@@ -1,9 +1,5 @@
 import logging
 import os
-<<<<<<< HEAD
-=======
-from typing import List, Union
->>>>>>> da51cd46
 
 from tavern._core.loader import load_single_document_yaml
 
@@ -12,11 +8,7 @@
 logger: logging.Logger = logging.getLogger(__name__)
 
 
-<<<<<<< HEAD
-def load_global_config(global_cfg_paths: list[os.PathLike]) -> dict:
-=======
-def load_global_config(global_cfg_paths: List[Union[str, os.PathLike]]) -> dict:
->>>>>>> da51cd46
+def load_global_config(global_cfg_paths: list[str | os.PathLike]) -> dict:
     """Given a list of file paths to global config files, load each of them and
     return the joined dictionary.
 
