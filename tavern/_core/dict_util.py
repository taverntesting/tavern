--- conflicted
+++ resolved
@@ -4,14 +4,11 @@
 import os
 import re
 import string
-<<<<<<< HEAD
+import typing
 from collections.abc import Collection, Iterable, Mapping, Sequence
-from typing import Any, TypeVar
-=======
-import typing
-from collections.abc import Collection
-from typing import Any, Dict, Iterator, List, Mapping, Optional, Tuple, Union
->>>>>>> da51cd46
+from typing import (
+    Any,
+)
 
 import box
 import jmespath
@@ -62,7 +59,7 @@
     return to_format.format(**box_vars)
 
 
-def _attempt_find_include(to_format: str, box_vars: box.Box) -> Optional[str]:
+def _attempt_find_include(to_format: str, box_vars: box.Box) -> str | None:
     formatter = string.Formatter()
     would_format = list(formatter.parse(to_format))
 
@@ -102,17 +99,12 @@
     return formatter.convert_field(would_replace, conversion)
 
 
-T = typing.TypeVar("T", str, Dict, List, Tuple)
+T = typing.TypeVar("T", str, dict, list, tuple)
 
 
 def format_keys(
-<<<<<<< HEAD
-    val: TypeConvertToken | str | dict | list | tuple | Mapping | set,
+    val: T,
     variables: Mapping | Box,
-=======
-    val: T,
-    variables: Union[Mapping, Box],
->>>>>>> da51cd46
     *,
     no_double_format: bool = True,
     dangerously_ignore_string_format_errors: bool = False,
@@ -120,11 +112,7 @@
     """recursively format a dictionary with the given values
 
     Args:
-<<<<<<< HEAD
-        val: Input to format
-=======
         val: Input thing to format
->>>>>>> da51cd46
         variables: Dictionary of keys to format it with
         no_double_format: Whether to use the 'inner formatted string' class to avoid double formatting
             This is required if passing something via pytest-xdist, such as markers:
@@ -149,16 +137,6 @@
         box_vars = variables
 
     if isinstance(val, dict):
-<<<<<<< HEAD
-        formatted = {}
-        # formatted = {key: format_keys(val[key], box_vars) for key in val}
-        for key in val:
-            formatted[key] = format_keys_(val[key], box_vars)
-    elif isinstance(val, (list, tuple, set)):
-        formatted = [format_keys_(item, box_vars) for item in val]  # type: ignore
-    elif isinstance(formatted, FormattedString):
-        logger.debug("Already formatted %s, not double-formatting", formatted)
-=======
         return {key: format_keys_(val[key], box_vars) for key in val}
     elif isinstance(val, tuple):
         return tuple(format_keys_(item, box_vars) for item in val)
@@ -166,7 +144,6 @@
         return [format_keys_(item, box_vars) for item in val]
     elif isinstance(val, FormattedString):
         logger.debug("Already formatted %s, not double-formatting", val)
->>>>>>> da51cd46
     elif isinstance(val, str):
         formatted = val
         try:
@@ -192,11 +169,7 @@
     return val
 
 
-<<<<<<< HEAD
 def recurse_access_key(data: dict | list[str] | Mapping, query: str):
-=======
-def recurse_access_key(data: Union[List, Mapping], query: str) -> Any:
->>>>>>> da51cd46
     """
     Search for something in the given data using the given query.
 
@@ -210,12 +183,9 @@
     Args:
         data: Data to search in
         query: Query to run
-<<<<<<< HEAD
-=======
 
     Raises:
         JMESError: if there was an error parsing the query
->>>>>>> da51cd46
 
     Returns:
         Whatever was found by the search
@@ -241,13 +211,7 @@
     return from_jmespath
 
 
-<<<<<<< HEAD
-def _deprecated_recurse_access_key(current_val: dict, keys: list[str]):
-=======
-def _deprecated_recurse_access_key(
-    current_val: Union[List, Mapping], keys: List
-) -> Any:
->>>>>>> da51cd46
+def _deprecated_recurse_access_key(current_val: Mapping | list, keys: list[str]):
     """Given a list of keys and a dictionary, recursively access the dicionary
     using the keys until we find the key its looking for
 
@@ -282,7 +246,10 @@
             current_key = int(current_key)
 
         try:
-            return _deprecated_recurse_access_key(current_val[current_key], keys)
+            return _deprecated_recurse_access_key(
+                current_val[current_key],  # type:ignore
+                keys,
+            )
         except (IndexError, KeyError, TypeError) as e:
             logger.error(
                 "%s accessing data - looking for '%s' in '%s'",
@@ -318,14 +285,10 @@
     return dct
 
 
-<<<<<<< HEAD
 _CanCheck = Sequence | Mapping | set | Collection
 
 
 def check_expected_keys(expected: _CanCheck, actual: _CanCheck) -> None:
-=======
-def check_expected_keys(expected: Collection, actual: Collection) -> None:
->>>>>>> da51cd46
     """Check that a set of expected keys is a superset of the actual keys
 
     Args:
@@ -348,11 +311,7 @@
         raise exceptions.UnexpectedKeysError(msg)
 
 
-<<<<<<< HEAD
 def yield_keyvals(block: _CanCheck) -> Iterable[tuple[list[str], str, str]]:
-=======
-def yield_keyvals(block: Union[List, Dict]) -> Iterator[Tuple[List, str, str]]:
->>>>>>> da51cd46
     """Return indexes, keys and expected values for matching recursive keys
 
     Given a list or dict, return a 3-tuple of the 'split' key (key split on
@@ -387,11 +346,7 @@
         block: input matches
 
     Yields:
-<<<<<<< HEAD
-        key split on dots, key, expected value
-=======
         iterable of (key split on dots, key, expected value)
->>>>>>> da51cd46
     """
     if isinstance(block, dict):
         for joined_key, expected_val in block.items():
@@ -403,23 +358,13 @@
             yield [sidx], sidx, val
 
 
-<<<<<<< HEAD
-T = TypeVar("T", Mapping, set, Sequence, Collection)
-
-
-def check_keys_match_recursive(
-    expected_val: T,
-    actual_val: T,
-    keys: list[str | int],
-=======
-Checked = typing.TypeVar("Checked", Dict, Collection, str)
+Checked = typing.TypeVar("Checked", dict, Collection, str)
 
 
 def check_keys_match_recursive(
     expected_val: Checked,
     actual_val: Checked,
-    keys: List[Union[str, int]],
->>>>>>> da51cd46
+    keys: list[str | int],
     strict: StrictSettingKinds = True,
 ) -> None:
     """Utility to recursively check response values
@@ -523,10 +468,6 @@
                 raise exceptions.KeyMismatchError(msg) from e
 
         if isinstance(expected_val, dict):
-<<<<<<< HEAD
-            akeys = set(actual_val.keys())  # type:ignore
-=======
->>>>>>> da51cd46
             ekeys = set(expected_val.keys())
             akeys = set(actual_val.keys())  # type:ignore
 
