--- conflicted
+++ resolved
@@ -1,13 +1,7 @@
 import operator
 import re
 from collections.abc import Sized
-<<<<<<< HEAD
-from typing import (
-    Any,
-)
-=======
 from typing import Any
->>>>>>> b5e22f3b
 
 from tavern._core import exceptions
 
