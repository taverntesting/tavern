import functools
import importlib
import logging
<<<<<<< HEAD
from collections.abc import Mapping
from typing import Any
=======
from typing import Any, Callable, Iterable, List, Mapping, Optional, Tuple
>>>>>>> da51cd46

from tavern._core import exceptions

from .dict_util import deep_dict_merge


def is_ext_function(block: Any) -> bool:
    """
    Whether the given object is an ext function block

    Args:
        block: Any object

    Returns:
        If it is an ext function style dict
    """
    return isinstance(block, dict) and block.get("$ext", None) is not None


def get_pykwalify_logger(module: str | None) -> logging.Logger:
    """Get logger for this module

    Have to do it like this because the way that pykwalify load extension
    modules means that getting the logger the normal way just result sin it
    trying to get the root logger which won't log correctly

    Args:
        module: name of module to get logger for

    Returns:
        logger for given module
    """
    return logging.getLogger(module)


def _getlogger() -> logging.Logger:
    """Get logger for this module"""
    return get_pykwalify_logger("tavern._core.extfunctions")


def import_ext_function(entrypoint: str) -> Callable:
    """Given a function name in the form of a setuptools entry point, try to
    dynamically load and return it

    Args:
        entrypoint: setuptools-style entrypoint in the form
            module.submodule:function

    Returns:
        function loaded from entrypoint

    Raises:
        InvalidExtFunctionError: If the module or function did not exist
    """
    logger = _getlogger()

    try:
        module, funcname = entrypoint.split(":")
    except ValueError as e:
        msg = "Expected entrypoint in the form module.submodule:function"
        logger.exception(msg)
        raise exceptions.InvalidExtFunctionError(msg) from e

    try:
        imported = importlib.import_module(module)
    except ImportError as e:
        msg = f"Error importing module {module}"
        logger.exception(msg)
        raise exceptions.InvalidExtFunctionError(msg) from e

    try:
        function = getattr(imported, funcname)
    except AttributeError as e:
        msg = f"No function named {funcname} in {module}"
        logger.exception(msg)
        raise exceptions.InvalidExtFunctionError(msg) from e

    return function


def get_wrapped_response_function(ext: Mapping) -> Callable:
    """Wraps a ext function with arguments given in the test file

    This is similar to functools.wrap, but this makes sure that 'response' is
    always the first argument passed to the function

    Args:
        ext: $ext function dict with function, extra_args, and
            extra_kwargs to pass

    Returns:
        Wrapped function
    """

    func, args, kwargs = _get_ext_values(ext)

    @functools.wraps(func)
    def inner(response):
        result = func(response, *args, **kwargs)
        _getlogger().debug("Result of calling '%s': '%s'", func, result)
        return result

    inner.func = func  # type: ignore

    return inner


def get_wrapped_create_function(ext: Mapping) -> Callable:
    """Same as get_wrapped_response_function, but don't require a response"""

    func, args, kwargs = _get_ext_values(ext)

    @functools.wraps(func)
    def inner():
        result = func(*args, **kwargs)
        _getlogger().debug("Result of calling '%s': '%s'", func, result)
        return result

    inner.func = func  # type: ignore

    return inner


def _get_ext_values(ext: Mapping) -> Tuple[Callable, Iterable, Mapping]:
    if not isinstance(ext, Mapping):
        raise exceptions.InvalidExtFunctionError(
            f"ext block should be a dict, but it was a {type(ext)}"
        )

    args = ext.get("extra_args") or ()
    kwargs = ext.get("extra_kwargs") or {}
    try:
        func = import_ext_function(ext["function"])
    except KeyError as e:
        raise exceptions.BadSchemaError(
            "No function specified in external function block"
        ) from e

    return func, args, kwargs


def update_from_ext(request_args: dict, keys_to_check: list[str]) -> None:
    """
    Updates the request_args dict with any values from external functions

    Args:
        request_args: dictionary of request args
        keys_to_check: list of keys in request to possibly update from
    """

    new_args = {}
    logger = _getlogger()

    for key in keys_to_check:
        try:
            block = request_args[key]
        except KeyError:
            logger.debug("No %s block", key)
            continue

        try:
            pop = block.pop("$ext")
        except (KeyError, AttributeError, TypeError):
            logger.debug("No ext functions in %s block", key)
            continue

        func = get_wrapped_create_function(pop)
        new_args[key] = func()

    merged_args = deep_dict_merge(request_args, new_args)

    request_args.update(**merged_args)<|MERGE_RESOLUTION|>--- conflicted
+++ resolved
@@ -1,12 +1,8 @@
 import functools
 import importlib
 import logging
-<<<<<<< HEAD
-from collections.abc import Mapping
+from collections.abc import Callable, Iterable, Mapping
 from typing import Any
-=======
-from typing import Any, Callable, Iterable, List, Mapping, Optional, Tuple
->>>>>>> da51cd46
 
 from tavern._core import exceptions
 
@@ -130,7 +126,7 @@
     return inner
 
 
-def _get_ext_values(ext: Mapping) -> Tuple[Callable, Iterable, Mapping]:
+def _get_ext_values(ext: Mapping) -> tuple[Callable, Iterable, Mapping]:
     if not isinstance(ext, Mapping):
         raise exceptions.InvalidExtFunctionError(
             f"ext block should be a dict, but it was a {type(ext)}"
