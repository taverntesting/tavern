--- conflicted
+++ resolved
@@ -4,7 +4,6 @@
 significantly if/when a proper plugin system is implemented!
 """
 import dataclasses
-import importlib.util
 import logging
 from functools import partial
 from typing import Any, List, Mapping, Optional
@@ -105,22 +104,9 @@
                 ext.name == test_block_config.tavern_internal.backends[current_backend]
             )
 
-<<<<<<< HEAD
-        backends = ["http"]
-
-        try:
-            importlib.util.find_spec("paho.mqtt")
-        except ModuleNotFoundError:
-            pass
-        else:
-            backends.append("mqtt")
-
-        for backend in backends:
-=======
         for backend in test_block_config.backends():
             logger.debug("loading backend for %s", backend)
 
->>>>>>> 2f7728ce
             namespace = "tavern_{}".format(backend)
 
             manager = stevedore.EnabledExtensionManager(
