"""VERY simple skeleton for plugin stuff

This is here mainly to make MQTT easier, this will almost defintiely change
significantly if/when a proper plugin system is implemented!
"""
import dataclasses
import logging
<<<<<<< HEAD
from typing import Any, Dict
=======
from functools import partial
from typing import Any, List, Mapping, Optional
>>>>>>> 45f224a3

import stevedore

from tavern._core import exceptions
from tavern._core.dict_util import format_keys
from tavern._core.pytest.config import TestConfig
from tavern.request import BaseRequest

logger = logging.getLogger(__name__)


class PluginHelperBase:
    """Base for plugins"""


def plugin_load_error(mgr, entry_point, err):
    """Handle import errors"""
    logger.exception("f")
    msg = "Error loading plugin {} - {}".format(entry_point, err)
    raise exceptions.PluginLoadError(msg) from err


def is_valid_reqresp_plugin(ext: Any) -> bool:
    """Whether this is a valid 'reqresp' plugin

    Requires certain functions/variables to be present

    Todo:
        Not all of these are required for all request/response types probably

    Args:
        ext: class or module plugin object

    Returns:
        bool: Whether the plugin has everything we need to use it
    """
    required = [
        # MQTTClient, requests.Session
        "session_type",
        # RestRequest, MQTTRequest
        "request_type",
        # request, mqtt_publish
        "request_block_name",
        # Some function that returns a dict
        "get_expected_from_request",
        # MQTTResponse, RestResponse
        "verifier_type",
        # response, mqtt_response
        "response_block_name",
        # dictionary with pykwalify schema
        "schema",
    ]

    return all(hasattr(ext.plugin, i) for i in required)


@dataclasses.dataclass
class _PluginCache:
    plugins: List[Any] = dataclasses.field(default_factory=list)

    def __call__(self, config: Optional[TestConfig] = None):
        if not config and not self.plugins:
            raise exceptions.PluginLoadError("No config to load plugins from")
        elif self.plugins:
            return self.plugins
        elif not self.plugins and config:
            # NOTE
            # This is reloaded every time
            self.plugins = self._load_plugins(config)
            return self.plugins

    def _load_plugins(self, test_block_config):
        """Load plugins from the 'tavern' entrypoint namespace

        This can be a module or a class as long as it defines the right things

        Todo:
            - Limit which plugins are loaded based on some config/command line
              option
            - Different plugin names

        Args:
            test_block_config (tavern.pytesthook.config.TestConfig): available config for test

        Raises:
            exceptions.MissingSettingsError: Description

        Returns:
            list: Loaded plugins, can be a class or a module
        """

        plugins = []

        def enabled(current_backend, ext):
            return (
                ext.name == test_block_config.tavern_internal.backends[current_backend]
            )

        for backend in ["http", "mqtt"]:
            namespace = "tavern_{}".format(backend)

            manager = stevedore.EnabledExtensionManager(
                namespace=namespace,
                check_func=partial(enabled, backend),
                verify_requirements=True,
                on_load_failure_callback=plugin_load_error,
            )
            manager.propagate_map_exceptions = True

            manager.map(is_valid_reqresp_plugin)

            if len(manager.extensions) != 1:
                raise exceptions.MissingSettingsError(
                    "Expected exactly one entrypoint in 'tavern-{}' namespace but got {}".format(
                        backend, len(manager.extensions)
                    )
                )

            plugins.extend(manager.extensions)

        return plugins


load_plugins = _PluginCache()


def get_extra_sessions(test_spec: Mapping, test_block_config: TestConfig) -> dict:
    """Get extra 'sessions' for any extra test types

    Args:
        test_spec: Spec for the test block
        test_block_config: available config for test

    Returns:
        mapping of name to session. Session should be a context manager.
    """

    sessions = {}

    plugins = load_plugins(test_block_config)

    for p in plugins:
        if any(
            (p.plugin.request_block_name in i or p.plugin.response_block_name in i)
            for i in test_spec["stages"]
        ):
            logger.debug(
                "Initialising session for %s (%s)", p.name, p.plugin.session_type
            )
            session_spec = test_spec.get(p.name, {})
            formatted = format_keys(session_spec, test_block_config.variables)
            sessions[p.name] = p.plugin.session_type(**formatted)

    return sessions


def get_request_type(
<<<<<<< HEAD
    stage: dict, test_block_config: TestConfig, sessions: Dict[str, PluginHelperBase]
=======
    stage: Mapping,
    test_block_config: TestConfig,
    sessions: Mapping,
>>>>>>> 45f224a3
) -> BaseRequest:
    """Get the request object for this stage

    there can only be one

    Args:
        stage: spec for this stage
        test_block_config: variables for this test run
        sessions: all available sessions

    Returns:
        request object with a run() method

    Raises:
        exceptions.DuplicateKeysError: More than one kind of request specified
        exceptions.MissingKeysError: No request type specified
    """

    plugins = load_plugins(test_block_config)

    keys = {}

    for p in plugins:
        keys[p.plugin.request_block_name] = p.plugin.request_type

    if len(set(keys) & set(stage)) > 1:
        logger.error("Can only specify 1 request type")
        raise exceptions.DuplicateKeysError
    elif not list(set(keys) & set(stage)):
        logger.error("Need to specify one of '%s'", keys.keys())
        raise exceptions.MissingKeysError

    # We've validated that 1 and only 1 is there, so just loop until the first
    # one is found
    for p in plugins:
        try:
            request_args = stage[p.plugin.request_block_name]
        except KeyError:
            pass
        else:
            session = sessions[p.name]
            request_class = p.plugin.request_type
            logger.debug(
                "Initialising request class for %s (%s)", p.name, request_class
            )
            break

    request_maker = request_class(session, request_args, test_block_config)

    return request_maker


class ResponseVerifier(dict):
    plugin_name: str


<<<<<<< HEAD
def _foreach_response(stage: dict, test_block_config: TestConfig, action):
    """Do something for each response

    Args:
        stage : Stage of test
        test_block_config : Config for test
=======
def _foreach_response(stage: Mapping, test_block_config: TestConfig, action):
    """Do something for each response

    Args:
        stage: Stage of test
        test_block_config: Config for test
>>>>>>> 45f224a3
        action ((p: {plugin, name}, response_block: dict) -> Any): function that takes (plugin, response block)

    Returns:
        mapping of plugin name to list of expected (normally length 1)
    """

    plugins = load_plugins(test_block_config)

    retvals = {}

    for p in plugins:
        response_block = stage.get(p.plugin.response_block_name)
        if response_block is not None:
            retvals[p.name] = action(p, response_block)

    return retvals


def get_expected(
<<<<<<< HEAD
    stage: dict, test_block_config: TestConfig, sessions: Dict[str, PluginHelperBase]
=======
    stage: Mapping,
    test_block_config: TestConfig,
    sessions: Mapping,
>>>>>>> 45f224a3
):
    """Get expected responses for each type of request

    Though only 1 request can be made, it can cause multiple responses.

    Because we need to subcribe to MQTT topics, which might be formatted from
    keys from included files, the 'expected'/'response' needs to be formatted
    BEFORE running the request.

    Args:
        stage: test stage
        test_block_config: available configuration for this test
<<<<<<< HEAD
        sessions : all available sessions
=======
        sessions: all available sessions
>>>>>>> 45f224a3

    Returns:
        mapping of request type to expected response dict
    """

    def action(p, response_block):
        plugin_expected = p.plugin.get_expected_from_request(
            response_block, test_block_config, sessions[p.name]
        )
        if plugin_expected:
            plugin_expected = ResponseVerifier(**plugin_expected)
            plugin_expected.plugin_name = p.name
            return plugin_expected
        else:
            return None

    return _foreach_response(stage, test_block_config, action)


def get_verifiers(
<<<<<<< HEAD
    stage: dict,
    test_block_config: TestConfig,
    sessions: Dict[str, PluginHelperBase],
    expected: Dict[str, Any],
=======
    stage: Mapping,
    test_block_config: TestConfig,
    sessions: Mapping,
    expected: Mapping,
>>>>>>> 45f224a3
):
    """Get one or more response validators for this stage

    Args:
        stage: spec for this stage
        test_block_config: variables for this test run
        sessions: all available sessions
<<<<<<< HEAD
        expected (dict): expected responses for this stage
=======
        expected: expected responses for this stage
>>>>>>> 45f224a3

    Returns:
        response validator object with a verify(response) method
    """

    def action(p, _):
        session = sessions[p.name]
        logger.debug(
            "Initialising verifier for %s (%s)", p.name, p.plugin.verifier_type
        )
        verifiers = []

        plugin_expected = expected[p.name]

        verifier = p.plugin.verifier_type(
            session, stage["name"], plugin_expected, test_block_config
        )
        verifiers.append(verifier)

        return verifiers

    return _foreach_response(stage, test_block_config, action)<|MERGE_RESOLUTION|>--- conflicted
+++ resolved
@@ -5,12 +5,8 @@
 """
 import dataclasses
 import logging
-<<<<<<< HEAD
-from typing import Any, Dict
-=======
 from functools import partial
 from typing import Any, List, Mapping, Optional
->>>>>>> 45f224a3
 
 import stevedore
 
@@ -168,13 +164,9 @@
 
 
 def get_request_type(
-<<<<<<< HEAD
-    stage: dict, test_block_config: TestConfig, sessions: Dict[str, PluginHelperBase]
-=======
     stage: Mapping,
     test_block_config: TestConfig,
     sessions: Mapping,
->>>>>>> 45f224a3
 ) -> BaseRequest:
     """Get the request object for this stage
 
@@ -231,21 +223,12 @@
     plugin_name: str
 
 
-<<<<<<< HEAD
-def _foreach_response(stage: dict, test_block_config: TestConfig, action):
-    """Do something for each response
-
-    Args:
-        stage : Stage of test
-        test_block_config : Config for test
-=======
 def _foreach_response(stage: Mapping, test_block_config: TestConfig, action):
     """Do something for each response
 
     Args:
         stage: Stage of test
         test_block_config: Config for test
->>>>>>> 45f224a3
         action ((p: {plugin, name}, response_block: dict) -> Any): function that takes (plugin, response block)
 
     Returns:
@@ -265,13 +248,9 @@
 
 
 def get_expected(
-<<<<<<< HEAD
-    stage: dict, test_block_config: TestConfig, sessions: Dict[str, PluginHelperBase]
-=======
     stage: Mapping,
     test_block_config: TestConfig,
     sessions: Mapping,
->>>>>>> 45f224a3
 ):
     """Get expected responses for each type of request
 
@@ -284,11 +263,7 @@
     Args:
         stage: test stage
         test_block_config: available configuration for this test
-<<<<<<< HEAD
-        sessions : all available sessions
-=======
         sessions: all available sessions
->>>>>>> 45f224a3
 
     Returns:
         mapping of request type to expected response dict
@@ -309,17 +284,10 @@
 
 
 def get_verifiers(
-<<<<<<< HEAD
-    stage: dict,
-    test_block_config: TestConfig,
-    sessions: Dict[str, PluginHelperBase],
-    expected: Dict[str, Any],
-=======
     stage: Mapping,
     test_block_config: TestConfig,
     sessions: Mapping,
     expected: Mapping,
->>>>>>> 45f224a3
 ):
     """Get one or more response validators for this stage
 
@@ -327,11 +295,7 @@
         stage: spec for this stage
         test_block_config: variables for this test run
         sessions: all available sessions
-<<<<<<< HEAD
-        expected (dict): expected responses for this stage
-=======
         expected: expected responses for this stage
->>>>>>> 45f224a3
 
     Returns:
         response validator object with a verify(response) method
