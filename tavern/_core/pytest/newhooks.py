import logging
from typing import Any, Dict, MutableMapping

<<<<<<< HEAD
logger: logging.Logger = logging.getLogger(__name__)
=======
from tavern._core.pytest.config import TestConfig
>>>>>>> da51cd46

logger: logging.Logger = logging.getLogger(__name__)


def pytest_tavern_beta_before_every_test_run(test_dict: Dict, variables: Dict) -> None:
    """Called:

    - directly after fixtures are loaded for a test
    - directly before verifying the schema of the file
    - Before formatting is done on values
    - After global configuration has been loaded
    - After plugins have been loaded

    Modify the test in-place if you want to do something to it.

    Args:
        test_dict: Test to run
        variables: Available variables
    """


def pytest_tavern_beta_after_every_test_run(test_dict: Dict, variables: Dict) -> None:
    """Called:

    - After test run

    Args:
        test_dict: Test to run
        variables: Available variables
    """


def pytest_tavern_beta_after_every_response(expected: Any, response: Any) -> None:
    """Called after every _response_ - including MQTT/HTTP/etc

    Note:
        - The response object type and the expected dict depends on what plugin you're using, and which kind of response it is!
        - MQTT responses will call this hook multiple times if multiple messages are received

    Args:
        expected: Response block in stage
        response: Response object.
    """


def pytest_tavern_beta_before_every_request(request_args: MutableMapping) -> None:
    """Called just before every request - including MQTT/HTTP/etc

    Note:
        - The request object type depends on what plugin you're using, and which kind of request it is!

    Args:
        request_args: Arguments passed to the request function. By default, this is Session.request for
            HTTP and Client.publish for MQTT
    """


def call_hook(test_block_config: TestConfig, hookname: str, **kwargs) -> None:
    """Utility to call the hooks"""
    try:
        hook = getattr(test_block_config.tavern_internal.pytest_hook_caller, hookname)
    except AttributeError:
        logger.critical("Error getting tavern hook!")
        raise

    try:
        hook(**kwargs)
    except AttributeError:
        logger.error("Unexpected error calling tavern hook")
        raise<|MERGE_RESOLUTION|>--- conflicted
+++ resolved
@@ -1,16 +1,13 @@
 import logging
-from typing import Any, Dict, MutableMapping
+from collections.abc import MutableMapping
+from typing import Any
 
-<<<<<<< HEAD
-logger: logging.Logger = logging.getLogger(__name__)
-=======
 from tavern._core.pytest.config import TestConfig
->>>>>>> da51cd46
 
 logger: logging.Logger = logging.getLogger(__name__)
 
 
-def pytest_tavern_beta_before_every_test_run(test_dict: Dict, variables: Dict) -> None:
+def pytest_tavern_beta_before_every_test_run(test_dict: dict, variables: dict) -> None:
     """Called:
 
     - directly after fixtures are loaded for a test
@@ -27,7 +24,7 @@
     """
 
 
-def pytest_tavern_beta_after_every_test_run(test_dict: Dict, variables: Dict) -> None:
+def pytest_tavern_beta_after_every_test_run(test_dict: dict, variables: dict) -> None:
     """Called:
 
     - After test run
