import copy
import functools
import itertools
import logging
import typing
from collections.abc import Callable, Iterable, Iterator, Mapping
<<<<<<< HEAD
from typing import (
    Any,
)
=======
from typing import Any, Union
>>>>>>> b5e22f3b

import pytest
import yaml
from box import Box
from pytest import Mark

from tavern._core import exceptions
from tavern._core.dict_util import deep_dict_merge, format_keys, get_tavern_box
from tavern._core.extfunctions import get_wrapped_create_function, is_ext_function
from tavern._core.loader import IncludeLoader
from tavern._core.schema.files import verify_tests

from .item import YamlItem
from .util import load_global_cfg

logger: logging.Logger = logging.getLogger(__name__)

T = typing.TypeVar("T")

_format_without_inner: Callable[[T, Mapping], T] = functools.partial(  # type:ignore
    format_keys, no_double_format=False
)


def _format_test_marks(
<<<<<<< HEAD
    original_marks: Iterable[str | dict], fmt_vars: Mapping, test_name: str
=======
    original_marks: Iterable[Union[str, dict]], fmt_vars: Mapping, test_name: str
>>>>>>> b5e22f3b
) -> tuple[list[Mark], list[Mapping]]:
    """Given the 'raw' marks from the test and any available format variables,
    generate new  marks for this test

    Args:
        original_marks: Raw string from test - should correspond to either a
            pytest builtin mark or a custom user mark
        fmt_vars: dictionary containing available format variables
        test_name: Name of test (for error logging)

    Returns:
        first element is normal pytest mark objects, second element is all
            marks which were formatted (no matter their content)

    Todo:
        Fix doctests below - failing due to missing pytest markers

    Example:

        # >>> _format_test_marks([], {}, 'abc')
        # ([], [])
        # >>> _format_test_marks(['tavernmarker'], {}, 'abc')
        # (['tavernmarker'], [])
        # >>> _format_test_marks(['{formatme}'], {'formatme': 'tavernmarker'}, 'abc')
        # (['tavernmarker'], [])
        # >>> _format_test_marks([{'skipif': '{skiptest}'}], {'skiptest': true}, 'abc')
        # (['tavernmarker'], [])

    """

    pytest_marks: list[Mark] = []
    formatted_marks: list[Mapping] = []

    for m in original_marks:
        if isinstance(m, str):
            # a normal mark
            m = _format_without_inner(m, fmt_vars)
            pytest_marks.append(getattr(pytest.mark, m))
        elif isinstance(m, dict):
            # skipif or parametrize (for now)
            for markname, extra_arg in m.items():
                # NOTE
                # cannot do 'skipif' and rely on a parametrized
                # argument.
                try:
                    extra_arg = _format_without_inner(extra_arg, fmt_vars)
                except exceptions.MissingFormatError as e:
                    msg = f"Tried to use mark '{markname}' (with value '{extra_arg}') in test '{test_name}' but one or more format variables was not in any configuration file used by the test"
                    # NOTE
                    # we could continue and let it fail in the test, but
                    # this gives a better indication of what actually
                    # happened (even if it is difficult to test)
                    raise exceptions.MissingFormatError(msg) from e
                else:
                    pytest_marks.append(getattr(pytest.mark, markname)(extra_arg))
                    formatted_marks.append({markname: extra_arg})
        else:
            raise exceptions.BadSchemaError(f"Unexpected mark type '{type(m)}'")

    return pytest_marks, formatted_marks


def _maybe_load_ext(pair):
    """Try to load ext values"""
    key, value = pair

    if is_ext_function(value):
        # If it is an ext function, load the new (or supplemental) value[s]
        ext = value.pop("$ext")
        f = get_wrapped_create_function(ext)
        new_value = f()

        if len(value) == 0:
            # Use only this new value
            return key, new_value
        elif isinstance(new_value, dict):
            # Merge with some existing data. At this point 'value' is known to be a dict.
            return key, deep_dict_merge(value, f())
        else:
            # For example, if it's defined like
            #
            # - testkey: testval
            #   $ext:
            #     function: mod:func
            #
            # and 'mod:func' returns a string, it's impossible to 'merge' with the existing data.
            logger.error("Values still in 'val': %s", value)
            raise exceptions.BadSchemaError(
                f"There were extra key/value pairs in the 'val' for this parametrize mark, but the ext function {ext} returned '{new_value}' (of type {type(new_value)}) that was not a dictionary. It is impossible to merge these values."
            )

    return key, value


def _generate_parametrized_test_items(
<<<<<<< HEAD
    keys: Iterable[str | list | tuple], vals_combination: Iterable[tuple[str, str]]
=======
    keys: Iterable[Union[str, list, tuple]], vals_combination: Iterable[tuple[str, str]]
>>>>>>> b5e22f3b
) -> tuple[Mapping[str, Any], str]:
    """Generate test name from given key(s)/value(s) combination

    Args:
        keys: list of keys to format name with
        vals_combination this combination of values for the key

    Returns:
        tuple of the variables for the stage and the generated stage name
    """
    flattened_values: list[Iterable[str]] = []
    variables: dict[str, Any] = {}

    # combination of keys and the values they correspond to
    for pair in zip(keys, vals_combination):
        key, value = pair
        # NOTE: If test is invalid, test names generated here will be
        # very weird looking
        if isinstance(key, str):
            variables[key] = value
            flattened_values.append(value)
        else:
            if not isinstance(value, list | tuple):
                value = [value]

            if len(value) != len(key):
                raise exceptions.BadSchemaError(
                    f"Invalid match between numbers of keys and number of values in parametrize mark ({key} keys, {value} values)"
                )

            for subkey, subvalue in zip(key, value):
                variables[subkey] = subvalue
                flattened_values.append(subvalue)

    variables = dict(map(_maybe_load_ext, variables.items()))

    logger.debug("Variables for this combination: %s", variables)
    logger.debug("Values for this combination: %s", flattened_values)

    # Use for formatting parametrized values - eg {}-{}, {}-{}-{}, etc.
    inner_fmt = "-".join(["{}"] * len(flattened_values))
    inner_formatted = inner_fmt.format(*flattened_values)

    return variables, inner_formatted


def _get_parametrized_items(
    parent: pytest.File,
    test_spec: dict,
    parametrize_marks: list[dict],
<<<<<<< HEAD
    pytest_marks: list[Mark],
=======
    pytest_marks: list[pytest.Mark],
>>>>>>> b5e22f3b
) -> Iterator[YamlItem]:
    """Return new items with new format values available based on the mark

    This will change the name from something like 'test a thing' to 'test a
    thing[param1]', 'test a thing[param2]', etc. This probably messes with
    -k

    Note:
        This still has the pytest.mark.parametrize mark on it, though it
        doesn't appear to do anything. This could be removed?
    """

    logger.debug("parametrize marks: %s", parametrize_marks)

    # These should be in the same order as specified in the input file
    vals = [i["parametrize"]["vals"] for i in parametrize_marks]

    logger.debug("(possibly wrapped) values: %s", vals)

    def unwrap_map(value):
        if is_ext_function(value):
            ext = value.pop("$ext")
            f = get_wrapped_create_function(ext)
            new_value = f()
            return new_value

        return value

    vals = list(map(unwrap_map, vals))

    try:
        combined = itertools.product(*vals)
    except TypeError as e:
        raise exceptions.BadSchemaError(
            "Invalid match between numbers of keys and number of values in parametrize mark"
        ) from e

    keys: list[str] = [i["parametrize"]["key"] for i in parametrize_marks]

    for vals_combination in combined:
        logger.debug("Generating test for %s/%s", keys, vals_combination)

        if len(vals_combination) != len(keys):
            raise exceptions.BadSchemaError(
                "Invalid match between numbers of keys and number of values in parametrize mark"
            )

        variables, inner_formatted = _generate_parametrized_test_items(
            keys, vals_combination
        )

        # Change the name
        spec_new = copy.deepcopy(test_spec)
        spec_new["test_name"] = test_spec["test_name"] + f"[{inner_formatted}]"

        logger.debug("New test name: %s", spec_new["test_name"])

        # Make this new thing available for formatting
        spec_new.setdefault("includes", []).append(
            {
                "name": f"parametrized[{inner_formatted}]",
                "description": "autogenerated by Tavern",
                "variables": variables,
            }
        )
        # And create the new item
        item_new = YamlItem.yamlitem_from_parent(
            spec_new["test_name"], parent, spec_new, parent.path
        )
        item_new.add_markers(pytest_marks)

        yield item_new


class YamlFile(pytest.File):
    """Custom `File` class that loads each test block as a different test"""

    def __init__(self, *args, **kwargs) -> None:
        super().__init__(*args, **kwargs)

        # This (and the FakeObj below) are to make pytest-pspec not error out.
        # The 'docstring' for this is the filename, the 'docstring' for each
        # individual test is the actual test name.
        class FakeObj:
            __doc__ = str(self.path)

        self.obj = FakeObj

    def _get_test_fmt_vars(self, test_spec: Mapping) -> dict:
        """Get any format variables that can be inferred for the test at this point

        Args:
            test_spec: Test specification, possibly with included config files

        Returns:
            available format variables
        """
        # Get included variables so we can do things like:
        # skipif: {my_integer} > 2
        # skipif: 'https' in '{hostname}'
        # skipif: '{hostname}'.contains('ignoreme')
        fmt_vars: dict = {}

        global_cfg = load_global_cfg(self.config)
        fmt_vars.update(**global_cfg.variables)

        included = test_spec.get("includes", [])
        for i in included:
            fmt_vars.update(**i.get("variables", {}))

        if self.session.config.option.collectonly:
            tavern_box = Box(default_box=True)
        else:
            # Needed if something in a config file uses tavern.env_vars
            tavern_box = get_tavern_box()

        try:
            fmt_vars = _format_without_inner(fmt_vars, tavern_box)
        except exceptions.MissingFormatError as e:
            # eg, if we have {tavern.env_vars.DOESNT_EXIST}
            msg = "Tried to use tavern format variable that did not exist"
            raise exceptions.MissingFormatError(msg) from e

        tavern_box.merge_update(**fmt_vars)
        return tavern_box

    def _generate_items(self, test_spec: dict) -> Iterator[YamlItem]:
        """Modify or generate tests based on test spec

        If there are any 'parametrize' marks, this will generate extra tests
        based on the values

        Args:
            test_spec: Test specification

        Yields:
            Tavern YAML test
        """
        item = YamlItem.yamlitem_from_parent(
            test_spec["test_name"], self, test_spec, self.path
        )

        original_marks = test_spec.get("marks", [])

        if original_marks:
            fmt_vars = self._get_test_fmt_vars(test_spec)
            pytest_marks, formatted_marks = _format_test_marks(
                original_marks, fmt_vars, test_spec["test_name"]
            )

            # Do this after we've added all the other marks so doing
            # things like selecting on mark names still works even
            # after parametrization
            parametrize_marks = [
                i for i in formatted_marks if isinstance(i, dict) and "parametrize" in i
            ]

            if parametrize_marks:
                yield from _get_parametrized_items(
                    self, test_spec, parametrize_marks, pytest_marks
                )

                # Only yield the parametrized ones
                return
            else:
                item.add_markers(pytest_marks)

        yield item

    def collect(self) -> Iterator[YamlItem]:
        """Load each document in the given input file into a different test

        Yields:
            Pytest 'test objects'
        """

        try:
            # Convert to a list so we can catch parser exceptions
            all_tests: Iterable[dict] = list(
                yaml.load_all(
                    self.path.open(encoding="utf-8"),
                    Loader=IncludeLoader,  # type:ignore
                )
            )
        except yaml.parser.ParserError as e:
            raise exceptions.BadSchemaError from e

        for test_spec in all_tests:
            if not test_spec:
                logger.warning("Empty document in input file '%s'", self.path)
                continue

            try:
                for i in self._generate_items(test_spec):
                    i.initialise_fixture_attrs()
                    yield i
            except (TypeError, KeyError) as e:
                try:
                    verify_tests(test_spec, with_plugins=False)
                except Exception as e2:
                    raise e2 from e
                else:
                    raise<|MERGE_RESOLUTION|>--- conflicted
+++ resolved
@@ -4,13 +4,7 @@
 import logging
 import typing
 from collections.abc import Callable, Iterable, Iterator, Mapping
-<<<<<<< HEAD
-from typing import (
-    Any,
-)
-=======
 from typing import Any, Union
->>>>>>> b5e22f3b
 
 import pytest
 import yaml
@@ -36,11 +30,7 @@
 
 
 def _format_test_marks(
-<<<<<<< HEAD
     original_marks: Iterable[str | dict], fmt_vars: Mapping, test_name: str
-=======
-    original_marks: Iterable[Union[str, dict]], fmt_vars: Mapping, test_name: str
->>>>>>> b5e22f3b
 ) -> tuple[list[Mark], list[Mapping]]:
     """Given the 'raw' marks from the test and any available format variables,
     generate new  marks for this test
@@ -136,11 +126,7 @@
 
 
 def _generate_parametrized_test_items(
-<<<<<<< HEAD
-    keys: Iterable[str | list | tuple], vals_combination: Iterable[tuple[str, str]]
-=======
     keys: Iterable[Union[str, list, tuple]], vals_combination: Iterable[tuple[str, str]]
->>>>>>> b5e22f3b
 ) -> tuple[Mapping[str, Any], str]:
     """Generate test name from given key(s)/value(s) combination
 
@@ -191,11 +177,7 @@
     parent: pytest.File,
     test_spec: dict,
     parametrize_marks: list[dict],
-<<<<<<< HEAD
-    pytest_marks: list[Mark],
-=======
     pytest_marks: list[pytest.Mark],
->>>>>>> b5e22f3b
 ) -> Iterator[YamlItem]:
     """Return new items with new format values available based on the mark
 
