import logging
from functools import lru_cache
<<<<<<< HEAD
from typing import Any
=======
from pathlib import Path
from typing import Any, Dict, List, Optional, TypeVar, Union
>>>>>>> da51cd46

import pytest

from tavern._core.dict_util import format_keys, get_tavern_box
from tavern._core.general import load_global_config
from tavern._core.pytest.config import TavernInternalConfig, TestConfig
from tavern._core.strict_util import StrictLevel

logger: logging.Logger = logging.getLogger(__name__)


def add_parser_options(parser_addoption, with_defaults: bool = True) -> None:
    """Add argparse options

    This is shared between the CLI and pytest (for now)

    See also _core.pytesthook.hooks.pytest_addoption
    """
    parser_addoption(
        "--tavern-global-cfg",
        help="One or more global configuration files to include in every test",
        nargs="+",
    )
    parser_addoption(
        "--tavern-http-backend",
        help="Which http backend to use",
        default="requests" if with_defaults else None,
    )
    parser_addoption(
        "--tavern-mqtt-backend",
        help="Which mqtt backend to use",
        default="paho-mqtt" if with_defaults else None,
    )
    parser_addoption(
        "--tavern-grpc-backend",
        help="Which grpc backend to use",
        default="grpc" if with_defaults else None,
    )
    parser_addoption(
        "--tavern-strict",
        help="Default response matching strictness",
        default=None,
        nargs="+",
    )
    parser_addoption(
        "--tavern-use-default-traceback",
        help="Use normal python-style traceback",
        default=False,
        action="store_true",
    )
    parser_addoption(
        "--tavern-always-follow-redirects",
        help="Always follow HTTP redirects",
        default=False,
        action="store_true",
    )
    parser_addoption(
        "--tavern-file-path-regex",
        help="Regex to search for Tavern YAML test files",
        default=r".+\.tavern\.ya?ml$",
        action="store",
        nargs=1,
    )
    parser_addoption(
        "--tavern-setup-init-logging",
        help="Set up a simple logger for tavern initialisation. Only for internal use and debugging, may be removed in future with no warning.",
        default=False,
        action="store_true",
    )


def add_ini_options(parser: pytest.Parser) -> None:
    """Add an option to pass in a global config file for tavern

    See also _core.pytesthook._core.util.add_parser_options
    """
    parser.addini(
        "tavern-global-cfg",
        help="One or more global configuration files to include in every test",
        type="linelist",
        default=[],
    )
    parser.addini(
        "tavern-http-backend", help="Which http backend to use", default="requests"
    )
    parser.addini(
        "tavern-mqtt-backend", help="Which mqtt backend to use", default="paho-mqtt"
    )
    parser.addini(
        "tavern-grpc-backend", help="Which grpc backend to use", default="grpc"
    )
    parser.addini(
        "tavern-strict",
        help="Default response matching strictness",
        type="args",
        default=None,
    )
    parser.addini(
        "tavern-use-default-traceback",
        help="Use normal python-style traceback",
        type="bool",
        default=False,
    )
    parser.addini(
        "tavern-always-follow-redirects",
        help="Always follow HTTP redirects",
        type="bool",
        default=False,
    )
    parser.addini(
        "tavern-file-path-regex",
        help="Regex to search for Tavern YAML test files",
        default=r".+\.tavern\.ya?ml$",
        type="args",
    )
    parser.addini(
        "tavern-setup-init-logging",
        help="Set up a simple logger for tavern initialisation. Only for internal use and debugging, may be removed in future with no warning.",
        type="bool",
        default=False,
    )


def load_global_cfg(pytest_config: pytest.Config) -> TestConfig:
    return _load_global_cfg(pytest_config).with_new_variables()


@lru_cache
def _load_global_cfg(pytest_config: pytest.Config) -> TestConfig:
    """Load globally included config files from cmdline/cfg file arguments

    Args:
        pytest_config: Pytest config object

    Returns:
        variables/stages/etc from global config files

    Raises:
        exceptions.UnexpectedKeysError: Invalid settings in one or more config
            files detected
    """

    # Load ini first
    ini_global_cfg_paths = pytest_config.getini("tavern-global-cfg") or []
    # THEN load command line, to allow overwriting of values
    cmdline_global_cfg_paths = pytest_config.getoption("tavern_global_cfg") or []

    all_paths = ini_global_cfg_paths + cmdline_global_cfg_paths
    global_cfg_dict = load_global_config(all_paths)

    variables: Dict = {}
    try:
        loaded_variables = global_cfg_dict["variables"]
    except KeyError:
        logger.debug("Nothing to format in global config files")
    else:
        tavern_box = get_tavern_box()
        variables = format_keys(loaded_variables, tavern_box)

    global_cfg = TestConfig(
        variables=variables,
        strict=_load_global_strictness(pytest_config),
        follow_redirects=_load_global_follow_redirects(pytest_config),
        tavern_internal=TavernInternalConfig(
            pytest_hook_caller=pytest_config.hook,
            backends=_load_global_backends(pytest_config),
        ),
        stages=global_cfg_dict.get("stages", []),
    )

    return global_cfg


def _load_global_backends(pytest_config: pytest.Config) -> dict[str, Any]:
    """Load which backend should be used"""
    return {
        b: get_option_generic(pytest_config, f"tavern-{b}-backend", None)
        for b in TestConfig.backends()
    }


def _load_global_strictness(pytest_config: pytest.Config) -> StrictLevel:
    """Load the global 'strictness' setting"""

    options: List = get_option_generic(pytest_config, "tavern-strict", [])

    return StrictLevel.from_options(options)


def _load_global_follow_redirects(pytest_config: pytest.Config) -> bool:
    """Load the global 'follow redirects' setting"""
    return get_option_generic(pytest_config, "tavern-always-follow-redirects", False)


T = TypeVar("T", bound=Optional[Union[str, List, List[Path], List[str], bool]])


def get_option_generic(
    pytest_config: pytest.Config,
    flag: str,
    default: T,
) -> T:
    """Get a configuration option or return the default

    Priority order is cmdline, then ini, then default"""
    cli_flag = flag.replace("-", "_")
    ini_flag = flag

    # Lowest priority
    use = default

    # Middle priority
    if pytest_config.getini(ini_flag) is not None:
        use = pytest_config.getini(ini_flag)

    # Top priority
    if pytest_config.getoption(cli_flag) is not None:
        use = pytest_config.getoption(cli_flag)

    return use<|MERGE_RESOLUTION|>--- conflicted
+++ resolved
@@ -1,11 +1,7 @@
 import logging
 from functools import lru_cache
-<<<<<<< HEAD
-from typing import Any
-=======
 from pathlib import Path
-from typing import Any, Dict, List, Optional, TypeVar, Union
->>>>>>> da51cd46
+from typing import Any, Optional, TypeVar, Union
 
 import pytest
 
@@ -156,7 +152,7 @@
     all_paths = ini_global_cfg_paths + cmdline_global_cfg_paths
     global_cfg_dict = load_global_config(all_paths)
 
-    variables: Dict = {}
+    variables: dict = {}
     try:
         loaded_variables = global_cfg_dict["variables"]
     except KeyError:
@@ -190,7 +186,7 @@
 def _load_global_strictness(pytest_config: pytest.Config) -> StrictLevel:
     """Load the global 'strictness' setting"""
 
-    options: List = get_option_generic(pytest_config, "tavern-strict", [])
+    options: list = get_option_generic(pytest_config, "tavern-strict", [])
 
     return StrictLevel.from_options(options)
 
@@ -200,7 +196,7 @@
     return get_option_generic(pytest_config, "tavern-always-follow-redirects", False)
 
 
-T = TypeVar("T", bound=Optional[Union[str, List, List[Path], List[str], bool]])
+T = TypeVar("T", bound=Optional[Union[str, list, list[Path], list[str], bool]])
 
 
 def get_option_generic(
