import logging
import pathlib
from typing import Optional, Tuple

import attr
import pytest
import yaml
from _pytest._code.code import ExceptionInfo
from _pytest.nodes import Node

from tavern._core import exceptions
from tavern._core.loader import error_on_empty_scalar
from tavern._core.plugins import load_plugins
from tavern._core.pytest import call_hook
from tavern._core.pytest.error import ReprdError
from tavern._core.report import attach_text
from tavern._core.run import run_test
from tavern._core.schema.files import verify_tests

from .config import TestConfig
from .util import load_global_cfg

logger = logging.getLogger(__name__)


class YamlItem(pytest.Item):
    """Simple wrapper around new test type that can report errors more
    accurately than the default pytest reporting stuff

    At the time of writing this doesn't print the error very nicely, but it
    should be enough to track down what went wrong

    Attributes:
        path: filename that this test came from
        spec: The whole dictionary of the test
    """

    # See https://github.com/taverntesting/tavern/issues/825
    _patched_yaml = False

    def __init__(
        self, *, name: str, parent, spec, path: pathlib.Path, **kwargs
    ) -> None:
        super().__init__(name, parent, **kwargs)
        self.path = path
        self.spec = spec

        self.global_cfg: Optional[TestConfig] = None

        if not YamlItem._patched_yaml:
            yaml.parser.Parser.process_empty_scalar = (  # type:ignore
                error_on_empty_scalar
            )

            YamlItem._patched_yaml = True

    @classmethod
    def yamlitem_from_parent(cls, name, parent: Node, spec, path: pathlib.Path):
        return cls.from_parent(parent, name=name, spec=spec, path=path)

    def initialise_fixture_attrs(self) -> None:
        self.funcargs = {}  # type: ignore

        # _get_direct_parametrize_args checks parametrize arguments in Python
        # functions, but we don't care about that in Tavern.
        self.session._fixturemanager._get_direct_parametrize_args = (  # type: ignore
            lambda _: []  # type: ignore
        )  # type: ignore

        fixtureinfo = self.session._fixturemanager.getfixtureinfo(
            self, self.obj, type(self), funcargs=False
        )
        self._fixtureinfo = fixtureinfo
        self.fixturenames = fixtureinfo.names_closure
        self._request = pytest.FixtureRequest(self, _ispytest=True)

    @property
    def location(self):
        """get location in file"""
        location = super().location
        location = (location[0], self.spec.start_mark.line, location[2])
        return location

    #     Hack to stop issue with pytest-rerunfailures
    _initrequest = initialise_fixture_attrs

    def setup(self) -> None:
        super().setup()
        self._request._fillfixtures()

    @property
    def obj(self):
        stages = []
        for i, stage in enumerate(self.spec["stages"]):
            name = "<unknown>"
            if "name" in stage:
                name = stage["name"]
            elif "id" in stage:
                name = stage["id"]
            stages.append("{:d}: {:s}".format(i + 1, name))

        # This needs to be a function or skipif breaks
        def fakefun():
            pass

        fakefun.__doc__ = self.name + ":\n" + "\n".join(stages)
        return fakefun

    @property
    def _obj(self):
        return self.obj

    def add_markers(self, pytest_marks) -> None:
        for pm in pytest_marks:
            if pm.name == "usefixtures":
                if (
                    not isinstance(pm.mark.args, (list, tuple))
                    or len(pm.mark.args) == 0
                ):
                    logger.error(
                        "'usefixtures' was an invalid type (should"
                        " be a list of fixture names)"
                    )
                    continue
                # Need to do this here because we expect a list of markers from
                # usefixtures, which pytest then wraps in a tuple. we need to
                # extract this tuple so pytest can use both fixtures.
                if isinstance(pm.mark.args[0], (list, tuple)):
                    new_mark = attr.evolve(pm.mark, args=pm.mark.args[0])
                    pm = attr.evolve(pm, mark=new_mark)
                elif isinstance(pm.mark.args[0], (dict)):
                    # We could raise a TypeError here instead, but then it's a
                    # failure at collection time (which is a bit annoying to
                    # deal with). Instead just don't add the marker and it will
                    # raise an exception at test verification.
                    logger.error(
                        "'usefixtures' was an invalid type (should"
                        " be a list of fixture names)"
                    )
                    continue

            self.add_marker(pm)

    def _load_fixture_values(self):
        fixture_markers = self.iter_markers("usefixtures")

        values = {}

        for m in fixture_markers:
            if isinstance(m.args, (list, tuple)):
                mark_values = {f: self.funcargs[f] for f in m.args}
            elif isinstance(m.args, str):
                # Not sure if this can happen if validation is working
                # correctly, but it appears to be slightly broken so putting
                # this check here just in case
                mark_values = {m.args: self.funcargs[m.args]}
            else:
                raise exceptions.BadSchemaError(
                    (
                        "Can't handle 'usefixtures' spec of '{}'."
                        " There appears to be a bug in pykwalify so verification of"
                        " 'usefixtures' is broken - it should be a list of fixture"
                        " names"
                    ).format(m.args)
                )

            if any(mv in values for mv in mark_values):
                logger.warning("Overriding value for %s", mark_values)

            values.update(mark_values)

        # Use autouse fixtures as well
        for m in self.fixturenames:
            if m in values:
                logger.debug("%s already explicitly used", m)
                continue

            mark_values = {m: self.funcargs[m]}
            values.update(mark_values)

        return values

    def runtest(self) -> None:
        self.global_cfg = load_global_cfg(self.config)

        load_plugins(self.global_cfg)

        # INTERNAL
        xfail = self.spec.get("_xfail", False)

        try:
            fixture_values = self._load_fixture_values()
            self.global_cfg.variables.update(fixture_values)

            call_hook(
                self.global_cfg,
                "pytest_tavern_beta_before_every_test_run",
                test_dict=self.spec,
                variables=self.global_cfg.variables,
            )

            verify_tests(self.spec)

            for stage in self.spec["stages"]:
                if not stage.get("name"):
                    if not stage.get("id"):
                        # Should never actually reach here, should be caught at schema check time
                        raise exceptions.BadSchemaError(
                            "One of name or ID must be specified"
                        )

                    stage["name"] = stage["id"]

            run_test(self.path, self.spec, self.global_cfg)

        except exceptions.BadSchemaError:
            if xfail == "verify":
                logger.info("xfailing test while verifying schema")
                self.add_marker(pytest.mark.xfail, True)
            raise
        except exceptions.TavernException as e:
<<<<<<< HEAD
            if isinstance(xfail, dict):
                if msg := xfail.get("run"):
                    if msg not in str(e):
                        raise Exception(
                            f"error message did not match: expected '{msg}', got '{str(e)}'"
                        ) from e
                    logger.info("xfailing test when running")
                    self.add_marker(pytest.mark.xfail, True)
                else:
                    logger.warning("internal error checking 'xfail'")
            elif xfail == "run":
=======
            if xfail == "run" and not e.is_final:
>>>>>>> 32b6e52c
                logger.info("xfailing test when running")
                self.add_marker(pytest.mark.xfail, True)
            elif xfail == "finally" and e.is_final:
                logger.info("xfailing test when finalising")
                self.add_marker(pytest.mark.xfail, True)

            raise
        else:
            if xfail:
                raise Exception("internal: xfail test did not fail '{}'".format(xfail))
        finally:
            call_hook(
                self.global_cfg,
                "pytest_tavern_beta_after_every_test_run",
                test_dict=self.spec,
                variables=self.global_cfg.variables,
            )

    def repr_failure(
        self, excinfo: ExceptionInfo[BaseException], style: Optional[str] = None
    ):
        """called when self.runtest() raises an exception.

        By default, will raise a custom formatted traceback if it's a tavern error. if not, will use the default
        python traceback
        """

        if (
            self.config.getini("tavern-use-default-traceback")
            or self.config.getoption("tavern_use_default_traceback")
            or not issubclass(excinfo.type, exceptions.TavernException)
            or issubclass(excinfo.type, exceptions.BadSchemaError)
        ):
            return super().repr_failure(excinfo)

        if style is not None:
            logger.info("Ignoring style '%s", style)

        error = ReprdError(excinfo, self)
        attach_text(str(error), name="error_output")
        return error

    def reportinfo(self) -> Tuple[pathlib.Path, int, str]:
        return (
            self.path,
            0,
            "{s.path}::{s.name:s}".format(s=self),
        )<|MERGE_RESOLUTION|>--- conflicted
+++ resolved
@@ -219,21 +219,17 @@
                 self.add_marker(pytest.mark.xfail, True)
             raise
         except exceptions.TavernException as e:
-<<<<<<< HEAD
             if isinstance(xfail, dict):
                 if msg := xfail.get("run"):
                     if msg not in str(e):
                         raise Exception(
-                            f"error message did not match: expected '{msg}', got '{str(e)}'"
+                            f"error message did not match: expected '{msg}', got '{e!s}'"
                         ) from e
                     logger.info("xfailing test when running")
                     self.add_marker(pytest.mark.xfail, True)
                 else:
                     logger.warning("internal error checking 'xfail'")
-            elif xfail == "run":
-=======
-            if xfail == "run" and not e.is_final:
->>>>>>> 32b6e52c
+            elif xfail == "run" and not e.is_final:
                 logger.info("xfailing test when running")
                 self.add_marker(pytest.mark.xfail, True)
             elif xfail == "finally" and e.is_final:
