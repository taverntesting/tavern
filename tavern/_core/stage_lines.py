--- conflicted
+++ resolved
@@ -2,10 +2,6 @@
 import logging
 from collections.abc import Iterable, Mapping
 from typing import (
-<<<<<<< HEAD
-=======
-    Optional,
->>>>>>> b5e22f3b
     Protocol,
     Union,
 )
@@ -60,22 +56,14 @@
     return start_mark(yaml_block).name
 
 
-<<<<<<< HEAD
-def start_mark(yaml_block: PyYamlDict) -> type[YamlMark] | YamlMark:
-=======
 def start_mark(yaml_block: PyYamlDict) -> Union[type[YamlMark], YamlMark]:
->>>>>>> b5e22f3b
     try:
         return yaml_block.start_mark  # type:ignore
     except AttributeError:
         return YamlMark()
 
 
-<<<<<<< HEAD
-def end_mark(yaml_block: PyYamlDict) -> type[YamlMark] | YamlMark:
-=======
 def end_mark(yaml_block: PyYamlDict) -> Union[type[YamlMark], YamlMark]:
->>>>>>> b5e22f3b
     try:
         return yaml_block.end_mark  # type:ignore
     except AttributeError:
