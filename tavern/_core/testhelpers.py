--- conflicted
+++ resolved
@@ -1,11 +1,7 @@
 import logging
 import time
-from collections.abc import Mapping
+from collections.abc import Callable, Mapping
 from functools import wraps
-<<<<<<< HEAD
-=======
-from typing import Callable, Mapping, Union
->>>>>>> da51cd46
 
 from tavern._core import exceptions
 from tavern._core.dict_util import format_keys
@@ -104,7 +100,7 @@
 
 
 def maybe_format_max_retries(
-    max_retries: Union[str, int], test_block_config: TestConfig
+    max_retries: str | int, test_block_config: TestConfig
 ) -> int:
     """Possibly handle max_retries validation"""
 
