--- conflicted
+++ resolved
@@ -2,11 +2,7 @@
 import enum
 import logging
 import re
-<<<<<<< HEAD
 from typing import Union
-=======
-from typing import Optional, Union
->>>>>>> b5e22f3b
 
 from tavern._core import exceptions
 from tavern._core.strtobool import strtobool
@@ -104,11 +100,7 @@
     )
 
     @classmethod
-<<<<<<< HEAD
-    def from_options(cls, options: list[str] | str) -> "StrictLevel":
-=======
     def from_options(cls, options: Union[list[str], str]) -> "StrictLevel":
->>>>>>> b5e22f3b
         if isinstance(options, str):
             options = [options]
         elif not isinstance(options, list):
