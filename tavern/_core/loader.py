--- conflicted
+++ resolved
@@ -6,10 +6,7 @@
 import uuid
 from abc import abstractmethod
 from itertools import chain
-<<<<<<< HEAD
-=======
-from typing import Optional, Union
->>>>>>> b5e22f3b
+from typing import Optional
 
 import pytest
 import yaml
@@ -126,11 +123,7 @@
         Resolver.__init__(self)
         SourceMappingConstructor.__init__(self)
 
-<<<<<<< HEAD
-    env_path_list: list | None = None
-=======
     env_path_list: Optional[list] = None
->>>>>>> b5e22f3b
     env_var_name = "TAVERN_INCLUDE"
 
 
