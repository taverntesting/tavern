--- conflicted
+++ resolved
@@ -1,9 +1,6 @@
 import logging
 from textwrap import dedent
-<<<<<<< HEAD
-=======
 from typing import Union
->>>>>>> b5e22f3b
 
 import yaml
 
@@ -31,11 +28,7 @@
 logger: logging.Logger = logging.getLogger(__name__)
 
 
-<<<<<<< HEAD
-def prepare_yaml(val: dict | set | list | tuple | str) -> dict | list | str:
-=======
 def prepare_yaml(val: Union[dict, set, list, tuple, str]) -> Union[dict, list, str]:
->>>>>>> b5e22f3b
     """Sanitises the formatted string into a format safe for dumping"""
     if isinstance(val, dict):
         prepared = {}
