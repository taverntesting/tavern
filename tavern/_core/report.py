import logging
from textwrap import dedent
from typing import Dict, List, Set, Tuple, Union

import yaml

try:
    from allure import attach, step
    from allure import attachment_type as at

    yaml_type = at.YAML
except ImportError:
    yaml_type = None

    def attach(*args, **kwargs) -> None:
        logger.debug("Not attaching anything as allure is not installed")

    def step(name):
        def call(step_func):
            return step_func

        return call


from tavern._core.formatted_str import FormattedString
from tavern._core.stage_lines import get_stage_lines, read_relevant_lines

logger: logging.Logger = logging.getLogger(__name__)


def prepare_yaml(val: Union[Dict, Set, List, Tuple, str]) -> Union[Dict, List, str]:
    """Sanitises the formatted string into a format safe for dumping"""
    if isinstance(val, dict):
        prepared = {}
        # formatted = {key: format_keys(val[key], box_vars) for key in val}
        for key in val:
            if isinstance(key, FormattedString):
                key = str(key)
            prepared[key] = prepare_yaml(val[key])

        return prepared
    elif isinstance(val, (list, tuple, set)):
        return [prepare_yaml(item) for item in val]
    elif isinstance(val, FormattedString):
        return str(val)

    return val


def attach_stage_content(stage: Dict) -> None:
    first_line, last_line, _ = get_stage_lines(stage)

    code_lines = list(read_relevant_lines(stage, first_line, last_line))
    joined = dedent("\n".join(code_lines))
    attach_text(joined, "stage_yaml", yaml_type)


<<<<<<< HEAD
def attach_yaml(payload, name) -> None:
=======
def attach_yaml(payload, name: str) -> None:
>>>>>>> da51cd46
    prepared = prepare_yaml(payload)
    dumped = yaml.safe_dump(prepared)
    return attach_text(dumped, name, yaml_type)


def attach_text(payload, name: str, attachment_type=None) -> None:
    return attach(payload, name=name, attachment_type=attachment_type)


def wrap_step(allure_name: str, partial):
    return step(allure_name)(partial)<|MERGE_RESOLUTION|>--- conflicted
+++ resolved
@@ -1,6 +1,5 @@
 import logging
 from textwrap import dedent
-from typing import Dict, List, Set, Tuple, Union
 
 import yaml
 
@@ -28,7 +27,7 @@
 logger: logging.Logger = logging.getLogger(__name__)
 
 
-def prepare_yaml(val: Union[Dict, Set, List, Tuple, str]) -> Union[Dict, List, str]:
+def prepare_yaml(val: dict | set | list | tuple | str) -> dict | list | str:
     """Sanitises the formatted string into a format safe for dumping"""
     if isinstance(val, dict):
         prepared = {}
@@ -47,7 +46,7 @@
     return val
 
 
-def attach_stage_content(stage: Dict) -> None:
+def attach_stage_content(stage: dict) -> None:
     first_line, last_line, _ = get_stage_lines(stage)
 
     code_lines = list(read_relevant_lines(stage, first_line, last_line))
@@ -55,11 +54,7 @@
     attach_text(joined, "stage_yaml", yaml_type)
 
 
-<<<<<<< HEAD
-def attach_yaml(payload, name) -> None:
-=======
 def attach_yaml(payload, name: str) -> None:
->>>>>>> da51cd46
     prepared = prepare_yaml(payload)
     dumped = yaml.safe_dump(prepared)
     return attach_text(dumped, name, yaml_type)
