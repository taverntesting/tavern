--- conflicted
+++ resolved
@@ -1,10 +1,5 @@
 import copy
-<<<<<<< HEAD
-from copy import deepcopy
-from distutils.util import strtobool  # pylint:disable=deprecated-module
-=======
 import dataclasses
->>>>>>> 250be80f
 import functools
 import logging
 import pathlib
