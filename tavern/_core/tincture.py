import collections.abc
import dataclasses
import inspect
import logging
from collections.abc import Generator
from typing import Any

from tavern._core import exceptions
from tavern._core.extfunctions import get_wrapped_response_function

logger: logging.Logger = logging.getLogger(__name__)


@dataclasses.dataclass
class Tinctures:
    tinctures: list[Any]
<<<<<<< HEAD
    needs_response: list[Generator] = dataclasses.field(default_factory=list)
=======
    needs_response: list[Generator[None, tuple[Any, Any], None]] = dataclasses.field(
        default_factory=list
    )
>>>>>>> b5e22f3b

    def start_tinctures(self, stage: collections.abc.Mapping) -> None:
        results = [t(stage) for t in self.tinctures]

        for r in results:
            if inspect.isgenerator(r):
                # Store generator and start it
                self.needs_response.append(r)
                next(r)

    def end_tinctures(self, expected: collections.abc.Mapping, response) -> None:
        """
        Send the response object to any tinctures that want it

        Args:
            expected: 'expected' from initial test - type varies depending on backend
            response: The response from 'run' for the stage - type varies depending on backend
        """
        if self.needs_response is None:
            raise RuntimeError(
                "should not be called before accumulating tinctures which need a response"
            )

        for n in self.needs_response:
            try:
                n.send((expected, response))
            except StopIteration:
                pass
            else:
                raise RuntimeError("Tincture had more than one yield")


def get_stage_tinctures(
    stage: collections.abc.Mapping, test_spec: collections.abc.Mapping
) -> Tinctures:
    """Get tinctures for stage

    Args:
        stage: Stage
        test_spec: Whole test spec
    """
    stage_tinctures = []

    def add_tinctures_from_block(maybe_tinctures, blockname: str):
        logger.debug("Trying to add tinctures from %s", blockname)

        def inner_yield():
            if maybe_tinctures is not None:
                if isinstance(maybe_tinctures, list):
                    for vf in maybe_tinctures:
                        yield get_wrapped_response_function(vf)
                elif isinstance(maybe_tinctures, dict):
                    yield get_wrapped_response_function(maybe_tinctures)
                elif maybe_tinctures is not None:
                    raise exceptions.BadSchemaError(
                        f"Badly formatted 'tinctures' block in {blockname}"
                    )

        stage_tinctures.extend(inner_yield())

    add_tinctures_from_block(test_spec.get("tinctures"), "test")
    add_tinctures_from_block(stage.get("tinctures"), "stage")

    logger.debug("%d tinctures for stage %s", len(stage_tinctures), stage["name"])

    return Tinctures(stage_tinctures)<|MERGE_RESOLUTION|>--- conflicted
+++ resolved
@@ -14,13 +14,9 @@
 @dataclasses.dataclass
 class Tinctures:
     tinctures: list[Any]
-<<<<<<< HEAD
-    needs_response: list[Generator] = dataclasses.field(default_factory=list)
-=======
     needs_response: list[Generator[None, tuple[Any, Any], None]] = dataclasses.field(
         default_factory=list
     )
->>>>>>> b5e22f3b
 
     def start_tinctures(self, stage: collections.abc.Mapping) -> None:
         results = [t(stage) for t in self.tinctures]
