--- conflicted
+++ resolved
@@ -19,7 +19,6 @@
     return str(uuid.uuid4())
 
 
-<<<<<<< HEAD
 class TypeConvertToken(object):
     def __init__(self, constructor, value):
         self.constructor = constructor
@@ -31,12 +30,12 @@
         value = loader.construct_scalar(node)
         return TypeConvertToken(constructor, value)
     return callback
-=======
+
+  
 ANYTHING = object()
 def anything(loader, node):
     # pylint: disable=unused-argument
     return ANYTHING
->>>>>>> 2cf30fff
 
 
 class LoaderMeta(type):
@@ -48,12 +47,9 @@
         cls = super(LoaderMeta, mcs).__new__(mcs, name, bases, attrs)
         cls.add_constructor('!include', cls.construct_include)
         cls.add_constructor('!uuid', makeuuid)
-<<<<<<< HEAD
         cls.add_constructor('!int', construct_type_convert(int))
         cls.add_constructor('!float', construct_type_convert(float))
-=======
         cls.add_constructor('!anything', anything)
->>>>>>> 2cf30fff
 
         return cls
 
