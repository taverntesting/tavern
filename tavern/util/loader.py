# https://gist.github.com/joshbode/569627ced3076931b02f

from distutils.util import strtobool
import logging
import os.path
import uuid

<<<<<<< HEAD
=======
from future.utils import raise_from
>>>>>>> fcb7d66a
import pytest
import yaml
from yaml.composer import Composer
from yaml.constructor import SafeConstructor
from yaml.parser import Parser
from yaml.reader import Reader
from yaml.resolver import Resolver
from yaml.scanner import Scanner

from tavern.util import exceptions
from tavern.util.exceptions import BadSchemaError

logger = logging.getLogger(__name__)


def makeuuid(loader, node):
    # pylint: disable=unused-argument
    return str(uuid.uuid4())


class RememberComposer(Composer):
    """A composer that doesn't forget anchors across documents
    """

    def compose_document(self):
        # Drop the DOCUMENT-START event.
        self.get_event()

        # Compose the root node.
        node = self.compose_node(None, None)

        # Drop the DOCUMENT-END event.
        self.get_event()

        # If we don't drop the anchors here, then we can keep anchors across
        # documents.
        # self.anchors = {}

        return node


def create_node_class(cls):
    class node_class(cls):
        def __init__(self, x, start_mark, end_mark):
            cls.__init__(self, x)
            self.start_mark = start_mark
            self.end_mark = end_mark

        # def __new__(self, x, start_mark, end_mark):
        #     return cls.__new__(self, x)

    node_class.__name__ = "%s_node" % cls.__name__
    return node_class


dict_node = create_node_class(dict)
list_node = create_node_class(list)


class SourceMappingConstructor(SafeConstructor):
    # To support lazy loading, the original constructors first yield
    # an empty object, then fill them in when iterated. Due to
    # laziness we omit this behaviour (and will only do "deep
    # construction") by first exhausting iterators, then yielding
    # copies.
    def construct_yaml_map(self, node):
        (obj,) = SafeConstructor.construct_yaml_map(self, node)
        return dict_node(obj, node.start_mark, node.end_mark)

    def construct_yaml_seq(self, node):
        (obj,) = SafeConstructor.construct_yaml_seq(self, node)
        return list_node(obj, node.start_mark, node.end_mark)


SourceMappingConstructor.add_constructor(
    u"tag:yaml.org,2002:map", SourceMappingConstructor.construct_yaml_map
)

SourceMappingConstructor.add_constructor(
    u"tag:yaml.org,2002:seq", SourceMappingConstructor.construct_yaml_seq
)

yaml.add_representer(dict_node, yaml.representer.SafeRepresenter.represent_dict)
yaml.add_representer(list_node, yaml.representer.SafeRepresenter.represent_list)


# pylint: disable=too-many-ancestors
class IncludeLoader(
    Reader,
    Scanner,
    Parser,
    RememberComposer,
    Resolver,
    SourceMappingConstructor,
    SafeConstructor,
):
    """YAML Loader with `!include` constructor and which can remember anchors
    between documents"""

    def __init__(self, stream):
        """Initialise Loader."""

        try:
            self._root = os.path.split(stream.name)[0]
        except AttributeError:
            self._root = os.path.curdir

        Reader.__init__(self, stream)
        Scanner.__init__(self)
        Parser.__init__(self)
        RememberComposer.__init__(self)
        SafeConstructor.__init__(self)
        Resolver.__init__(self)
        SourceMappingConstructor.__init__(self)


def construct_include(loader, node):
    """Include file referenced at node."""

    # pylint: disable=protected-access
    filename = os.path.abspath(
        os.path.join(loader._root, loader.construct_scalar(node))
    )
    extension = os.path.splitext(filename)[1].lstrip(".")

    if extension not in ("yaml", "yml", "json"):
        raise BadSchemaError(
            "Unknown filetype '{}' (included files must be in YAML format and end with .yaml or .yml)".format(
                filename
            )
        )

    return load_single_document_yaml(filename)


IncludeLoader.add_constructor("!include", construct_include)
IncludeLoader.add_constructor("!uuid", makeuuid)


class TypeSentinel(yaml.YAMLObject):
    """This is a sentinel for expecting a type in a response. Any value
    associated with these is going to be ignored - these are only used as a
    'hint' to the validator that it should expect a specific type in the
    response.
    """

    yaml_loader = IncludeLoader

    @staticmethod
    def constructor(_):
        raise NotImplementedError

    @classmethod
    def from_yaml(cls, loader, node):
        return cls()

    def __str__(self):
        return "<Tavern YAML sentinel for {}>".format(self.constructor)

    @classmethod
    def to_yaml(cls, dumper, data):
        node = yaml.nodes.ScalarNode(cls.yaml_tag, "", style=cls.yaml_flow_style)
        return node


class IntSentinel(TypeSentinel):
    yaml_tag = "!anyint"
    constructor = int


class FloatSentinel(TypeSentinel):
    yaml_tag = "!anyfloat"
    constructor = float


class StrSentinel(TypeSentinel):
    yaml_tag = "!anystr"
    constructor = str


class BoolSentinel(TypeSentinel):
    yaml_tag = "!anybool"
    constructor = bool


class ListSentinel(TypeSentinel):
    yaml_tag = "!anylist"
    constructor = list


class DictSentinel(TypeSentinel):
    yaml_tag = "!anydict"
    constructor = dict


class AnythingSentinel(TypeSentinel):
    yaml_tag = "!anything"
    constructor = "anything"

    @classmethod
    def from_yaml(cls, loader, node):
        return ANYTHING

    def __deepcopy__(self, memo):
        """Return ANYTHING when doing a deep copy

        This is required because the checks in various parts of the code assume
        that ANYTHING is a singleton, but doing a deep copy creates a new object
        by default
        """
        return ANYTHING


# One instance of this (see above)
ANYTHING = AnythingSentinel()


class TypeConvertToken(yaml.YAMLObject):
    """This is a sentinel for something that should be converted to a different
    type. The rough load order is:

    1. Test data is loaded for schema validation
    2. Test data is dumped again so that pykwalify can read it (the actual
        values don't matter at all at this point, because we're just checking
        that the structure is correct)
    3. Test data is loaded and formatted

    So this preserves the actual value that the type should be up until the
    point that it actually needs to be formatted
    """

    yaml_loader = IncludeLoader

    @staticmethod
    def constructor(_):
        raise NotImplementedError

    def __init__(self, value):
        self.value = value

    @classmethod
    def from_yaml(cls, loader, node):
        value = loader.construct_scalar(node)

        try:
            # See if it's already a valid value (eg, if we do `!int "2"`)
            converted = cls.constructor(value)
        except ValueError:
            # If not (eg, `!int "{int_value:d}"`)
            return cls(value)
        else:
            return converted

    @classmethod
    def to_yaml(cls, dumper, data):
        return yaml.nodes.ScalarNode(
            cls.yaml_tag, data.value, style=cls.yaml_flow_style
        )


class IntToken(TypeConvertToken):
    yaml_tag = "!int"
    constructor = int


class FloatToken(TypeConvertToken):
    yaml_tag = "!float"
    constructor = float


class StrToBoolConstructor(object):
    """Using `bool` as a constructor directly will evaluate all strings to `True`."""

    def __new__(cls, s):
        return bool(strtobool(s))


class BoolToken(TypeConvertToken):
    yaml_tag = "!bool"
    constructor = StrToBoolConstructor


class StrToRawConstructor(object):
    """Used when we want to ignore brace formatting syntax"""

    def __new__(cls, s):
        return str(s.replace("{", "{{").replace("}", "}}"))


class RawStrToken(TypeConvertToken):
    yaml_tag = "!raw"
    constructor = StrToRawConstructor


# Sort-of hack to try and avoid future API changes
ApproxScalar = type(pytest.approx(1.0))


class ApproxSentinel(yaml.YAMLObject, ApproxScalar):
    yaml_tag = "!approx"
    yaml_loader = IncludeLoader

    @classmethod
    def from_yaml(cls, loader, node):
        try:
            val = float(node.value)
        except (ValueError, TypeError) as e:
            logger.error(
                "Could not coerce '%s' to a float for use with !approx",
                type(node.value),
            )
            raise BadSchemaError from e
        else:
            return pytest.approx(val)

    @classmethod
    def to_yaml(cls, dumper, data):
        return yaml.nodes.ScalarNode(
            "!approx", str(data.expected), style=cls.yaml_flow_style
        )


# Apparently this isn't done automatically?
yaml.dumper.Dumper.add_representer(ApproxScalar, ApproxSentinel.to_yaml)


def load_single_document_yaml(filename):
    """
    Load a yaml file and expect only one document

    Args:
        filename (str): path to document

    Returns:
        dict: content of file

    Raises:
        UnexpectedDocumentsError: If more than one document was in the file
    """

    with open(filename, "r") as fileobj:
        try:
            contents = yaml.load(fileobj, Loader=IncludeLoader)
        except yaml.composer.ComposerError as e:
            msg = "Expected only one document in this file but found multiple"
            raise exceptions.UnexpectedDocumentsError(msg) from e

    return contents


def error_on_empty_scalar(self, mark):  # pylint: disable=unused-argument
    location = "{mark.name:s}:{mark.line:d} - column {mark.column:d}".format(mark=mark)
    error = "Error at {} - cannot define an empty value in test - either give it a value or explicitly set it to None".format(
        location
    )

    raise exceptions.BadSchemaError(error)


yaml.parser.Parser.process_empty_scalar = error_on_empty_scalar<|MERGE_RESOLUTION|>--- conflicted
+++ resolved
@@ -5,10 +5,6 @@
 import os.path
 import uuid
 
-<<<<<<< HEAD
-=======
-from future.utils import raise_from
->>>>>>> fcb7d66a
 import pytest
 import yaml
 from yaml.composer import Composer
