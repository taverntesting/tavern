class TavernException(Exception):
    """Base exception
    """


class BadSchemaError(TavernException):
    """Schema mismatch
    """


class TestFailError(TavernException):
    """Test failed somehow
    """

    def __init__(self, msg, failures=None):
        super(TestFailError, self).__init__(msg)
        self.failures = failures or []


class KeyMismatchError(TavernException):
    """Mismatch found while validating keys in response
    """


class UnexpectedKeysError(TavernException):
    """Unexpected keys used in request specification
    """


class DuplicateKeysError(TavernException):
    """Duplicate key in request specification
    """


class MissingKeysError(TavernException):
    """Missing key in request specification
    """


class MissingFormatError(TavernException):
    """Tried to use a variable in a format string but it was not in the
    available variables
    """


class MissingSettingsError(TavernException):
    """Wanted to send an MQTT message but no settings were given
    """


class MQTTError(TavernException):
    """Some kind of error returned from paho library
    """


class MissingCookieError(TavernException):
    """Tried to use a cookie in a request that was not present in the session
    cookie jar
    """


class RestRequestException(TavernException):
    """Error making requests in RestRequest()
    """


class MQTTRequestException(TavernException):
    """Error making requests in MQTTRequest()
    """


class MQTTTLSError(TavernException):
    """Error with TLS arguments to MQTT client"""


class PluginLoadError(TavernException):
    """Error loading a plugin"""


class InvalidExtFunctionError(TavernException):
    """Error loading an external function for validation/plugin use"""


class JMESError(TavernException):
    """Error in JMES matching"""


class InvalidStageReferenceError(TavernException):
    """Error loading stage reference"""


class DuplicateStageDefinitionError(TavernException):
    """Stage with the specified ID previously defined"""


<<<<<<< HEAD
=======
class InvalidSettingsError(TavernException):
    """Configuration was passed incorrectly in some fashion"""


>>>>>>> fc28e462
class KeySearchNotFoundError(TavernException):
    """Trying to search for a key in the response but was not found"""


class InvalidQueryResultTypeError(TavernException):
<<<<<<< HEAD
    """Searched for a value in data but it was not a 'simple' type"""
=======
    """Searched for a value in data but it was not a 'simple' type"""


class UnexpectedDocumentsError(TavernException):
    """Multiple documents were found in a YAML file when only one was expected"""
>>>>>>> fc28e462
<|MERGE_RESOLUTION|>--- conflicted
+++ resolved
@@ -93,24 +93,17 @@
     """Stage with the specified ID previously defined"""
 
 
-<<<<<<< HEAD
-=======
-class InvalidSettingsError(TavernException):
-    """Configuration was passed incorrectly in some fashion"""
-
-
->>>>>>> fc28e462
 class KeySearchNotFoundError(TavernException):
     """Trying to search for a key in the response but was not found"""
 
 
 class InvalidQueryResultTypeError(TavernException):
-<<<<<<< HEAD
-    """Searched for a value in data but it was not a 'simple' type"""
-=======
     """Searched for a value in data but it was not a 'simple' type"""
 
 
+class InvalidSettingsError(TavernException):
+    """Configuration was passed incorrectly in some fashion"""
+
+
 class UnexpectedDocumentsError(TavernException):
-    """Multiple documents were found in a YAML file when only one was expected"""
->>>>>>> fc28e462
+    """Multiple documents were found in a YAML file when only one was expected"""