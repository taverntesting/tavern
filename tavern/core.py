import logging
import warnings
import os

import pytest

from contextlib2 import ExitStack
from box import Box

from .util import exceptions
from .util.dict_util import format_keys
from .util.delay import delay

from .plugins import get_extra_sessions, get_request_type, get_verifiers, get_expected
from .schemas.files import wrapfile


logger = logging.getLogger(__name__)


def run_test(in_file, test_spec, global_cfg):
    """Run a single tavern test

    Note that each tavern test can consist of multiple requests (log in,
    create, update, delete, etc).

    The global configuration is copied and used as an initial configuration for
    this test. Any values which are saved from any tests are saved into this
    test block and can be used for formatting in later stages in the test.

    Args:
        in_file (str): filename containing this test
        test_spec (dict): The specification for this test
        global_cfg (dict): Any global configuration for this test

    Raises:
        TavernException: If any of the tests failed
    """

    # pylint: disable=too-many-locals

    # Initialise test config for this test with the global configuration before
    # starting
    test_block_config = dict(global_cfg)

    if "variables" not in test_block_config:
        test_block_config["variables"] = {}

    tavern_box = Box({
        "env_vars": dict(os.environ),
    })

    test_block_config["variables"]["tavern"] = tavern_box

    if not test_spec:
        logger.warning("Empty test block in %s", in_file)
        return

    if test_spec.get("includes"):
        for included in test_spec["includes"]:
            if "variables" in included:
                formatted_include = format_keys(included["variables"], {"tavern": tavern_box})
                test_block_config["variables"].update(formatted_include)

    test_block_name = test_spec["test_name"]

    # Strict on body by default
    default_strictness = test_block_config["strict"]

    logger.info("Running test : %s", test_block_name)

    with ExitStack() as stack:
        sessions = get_extra_sessions(test_spec, test_block_config)

        for name, session in sessions.items():
            logger.debug("Entering context for %s", name)
            stack.enter_context(session)

        # Run tests in a path in order
        for stage in test_spec["stages"]:
            if stage.get('skip'):
                continue

            test_block_config["strict"] = default_strictness

            # Can be overridden per stage
            # NOTE
            # this is hardcoded to check for the 'response' block. In the far
            # future there might not be a response block, but at the moment it
            # is the hardcoded value for any HTTP request.
            if stage.get("response", {}):
                if stage.get("response").get("strict", None) is not None:
                    stage_strictness = stage.get("response").get("strict", None)
                elif test_spec.get("strict", None) is not None:
                    stage_strictness = test_spec.get("strict", None)
                else:
                    stage_strictness = default_strictness

                logger.debug("Strict key checking for this stage is '%s'", stage_strictness)

                test_block_config["strict"] = stage_strictness
            elif default_strictness:
                logger.debug("Default strictness '%s' ignored for this stage", default_strictness)

            try:
                run_stage(sessions, stage, tavern_box, test_block_config)
            except exceptions.TavernException as e:
                e.stage = stage
                raise

            if stage.get('only'):
                break


def run_stage(sessions, stage, tavern_box, test_block_config):
    name = stage["name"]

    r = get_request_type(stage, test_block_config, sessions)

    tavern_box.update(request_vars=r.request_vars)

    expected = get_expected(stage, test_block_config, sessions)

    delay(stage, "before")

    logger.info("Running stage : %s", name)
    response = r.run()

    verifiers = get_verifiers(stage, test_block_config, sessions, expected)
    for v in verifiers:
        saved = v.verify(response)
        test_block_config["variables"].update(saved)

    tavern_box.pop("request_vars")
    delay(stage, "after")


def _run_pytest(in_file, tavern_global_cfg, tavern_mqtt_backend=None, tavern_http_backend=None, tavern_strict=None, pytest_args=None, **kwargs): # pylint: disable=too-many-arguments
    """Run all tests contained in a file using pytest.main()

    Args:
        in_file (str): file to run tests on
        tavern_global_cfg (dict): Extra global config
        ptest_args (list): Extra pytest args to pass

        **kwargs (dict): ignored

    Returns:
        bool: Whether ALL tests passed or not
    """

    if kwargs:
        warnings.warn("Passing extra keyword args to run() when using pytest is used are ignored.", FutureWarning)

    with ExitStack() as stack:

        if tavern_global_cfg:
            global_filename = stack.enter_context(wrapfile(tavern_global_cfg))

<<<<<<< HEAD
            import ipdb; ipdb.set_trace()

            try:
                verify_tests(test_spec)
                pass
            except exceptions.BadSchemaError:
                passed = False
                continue
=======
        pytest_args = pytest_args or []
        pytest_args += ["-k", in_file]
        if tavern_global_cfg:
            pytest_args += ["--tavern-global-cfg", global_filename]
>>>>>>> 9361e98f

        if tavern_mqtt_backend:
            pytest_args += ["--tavern-mqtt-backend", tavern_mqtt_backend]
        if tavern_http_backend:
            pytest_args += ["--tavern-http-backend", tavern_http_backend]
        if tavern_strict:
            pytest_args += ["--tavern-strict", tavern_strict]

        return pytest.main(args=pytest_args)


def run(in_file, tavern_global_cfg=None, **kwargs):
    """Run tests in file

    Args:
        in_file (str): file to run tests for
        tavern_global_cfg (dict): Extra global config
    """
    return _run_pytest(in_file, tavern_global_cfg, **kwargs)<|MERGE_RESOLUTION|>--- conflicted
+++ resolved
@@ -157,21 +157,10 @@
         if tavern_global_cfg:
             global_filename = stack.enter_context(wrapfile(tavern_global_cfg))
 
-<<<<<<< HEAD
-            import ipdb; ipdb.set_trace()
-
-            try:
-                verify_tests(test_spec)
-                pass
-            except exceptions.BadSchemaError:
-                passed = False
-                continue
-=======
         pytest_args = pytest_args or []
         pytest_args += ["-k", in_file]
         if tavern_global_cfg:
             pytest_args += ["--tavern-global-cfg", global_filename]
->>>>>>> 9361e98f
 
         if tavern_mqtt_backend:
             pytest_args += ["--tavern-mqtt-backend", tavern_mqtt_backend]
