import logging

import yaml
import requests

from contextlib2 import ExitStack

from .util import exceptions
from .util.loader import IncludeLoader
from .util.env_vars import check_env_var_settings
from .request import RestRequest, MQTTRequest
from .response import RestResponse, MQTTResponse
from .printer import log_pass, log_fail

from .schemas.files import verify_tests


logger = logging.getLogger(__name__)


def run_test(in_file, test_spec, global_cfg):
    """Run a single tavern test

    Note that each tavern test can consist of multiple requests (log in,
    create, update, delete, etc).

    The global configuration is copied and used as an initial configuration for
    this test. Any values which are saved from any tests are saved into this
    test block and can be used for formatting in later stages in the test.

    Args:
        in_file (str): filename containing this test
        test_spec (dict): The specification for this test
        global_cfg (dict): Any global configuration for this test

    Raises:
        TavernException: If any of the tests failed
    """
    # Initialise test config for this test with the global configuration before
    # starting

    test_block_config = dict(global_cfg)

    if "variables" not in test_block_config:
        test_block_config["variables"] = {}

    if not test_spec:
        logger.warning("Empty test block in %s", in_file)
        return

    if test_spec.get("includes"):
        for included in test_spec["includes"]:
            if "variables" in included:
                check_env_var_settings(included["variables"])
                test_block_config["variables"].update(included["variables"])

    test_block_name = test_spec["test_name"]

    logger.info("Running test : %s", test_block_name)

<<<<<<< HEAD
    with ExitStack() as stack:
        if "mqtt" in test_spec:
            from .mqtt import MQTTClient
            try:
                _client = MQTTClient(**test_spec["mqtt"])
                mqtt_client = stack.enter_context(_client)
            except exceptions.MQTTError:
                log_fail({"name": "initializing mqtt"}, None, None)
                raise
        else:
            mqtt_client = None

        # Run tests in a path in order
        for stage in test_spec["stages"]:
            name = stage["name"]

            mqtt_expected = None
            expected = None

            # FIXME
            # This can be simplified somehow

            if "request" in stage:
                expected = stage["response"]
                rspec = stage["request"]

                try:
                    r = RestRequest(rspec, test_block_config)
                except exceptions.MissingFormatError:
                    log_fail(stage, None, expected)
                    raise
            elif "mqtt_publish" in stage:
                if not mqtt_client:
                    logger.error("No mqtt settings but stage wanted to send an mqtt message")
                    log_fail(stage, None, expected)
                    raise exceptions.MissingSettingsError

                # mqtt response is not required
                mqtt_expected = stage.get("mqtt_response")
                if mqtt_expected:
                    mqtt_client.subscribe(mqtt_expected["topic"])

                rspec = stage["mqtt_publish"]

                try:
                    r = MQTTRequest(mqtt_client, rspec, test_block_config)
                except exceptions.MissingFormatError:
                    log_fail(stage, None, expected)
                    raise
            else:
                logger.error("Need to specify either 'request' or 'mqtt_publish'")
                log_fail(stage, None, expected)
                raise exceptions.MissingKeysError
=======
    with requests.Session() as session:
        # Run tests in a path in order
        for test in test_spec["stages"]:
            name = test["name"]
            rspec = test["request"]
            expected = test["response"]

            try:
                r = TRequest(session, rspec, test_block_config)
            except exceptions.MissingFormatError:
                log_fail(test, None, expected)
                raise
>>>>>>> 6f194dd7

            logger.info("Running stage : %s", name)

            response = r.run()

<<<<<<< HEAD
            verifiers = []
            if expected:
                verifiers.append(RestResponse(name, expected, test_block_config))
            if mqtt_expected:
                verifiers.append(MQTTResponse(mqtt_client, name, mqtt_expected, test_block_config))

            for v in verifiers:
                try:
                    saved = v.verify(response)
                except exceptions.TavernException:
                    log_fail(stage, v, expected)
                    raise
                else:
                    test_block_config["variables"].update(saved)

            log_pass(stage, verifiers)
=======
            logger.info("Response: '%s' (%s)", response, response.content.decode("utf8"))

            verifier = TResponse(name, expected, test_block_config)

            try:
                saved = verifier.verify(response)
            except exceptions.TavernException:
                log_fail(test, verifier, expected)
                raise
            else:
                log_pass(test, verifier)
                test_block_config["variables"].update(saved)
>>>>>>> 6f194dd7


def run(in_file, tavern_global_cfg):
    """Run all tests contained in a file

    For each test this makes sure it matches the expected schema, then runs it.
    There currently isn't something like pytest's `-x` flag which exits on first
    failure.

    Args:
        in_file (str): file to run tests on
        tavern_global_cfg (str): file containing Global config for all tests

    Returns:
        bool: Whether ALL tests passed or not
    """

    passed = True

    if tavern_global_cfg:
        with open(tavern_global_cfg, "r") as gfileobj:
            global_cfg = yaml.load(gfileobj)
    else:
        global_cfg = {}

    with open(in_file, "r") as infile:
        # Multiple documents per file => multiple test paths per file
        for test_spec in yaml.load_all(infile, Loader=IncludeLoader):
            if not test_spec:
                logger.warning("Empty document in input file '%s'", in_file)
                continue

            try:
                verify_tests(test_spec)
            except exceptions.BadSchemaError:
                passed = False
                continue

            try:
                run_test(in_file, test_spec, global_cfg)
            except exceptions.TestFailError:
                passed = False
                continue

    return passed<|MERGE_RESOLUTION|>--- conflicted
+++ resolved
@@ -58,7 +58,6 @@
 
     logger.info("Running test : %s", test_block_name)
 
-<<<<<<< HEAD
     with ExitStack() as stack:
         if "mqtt" in test_spec:
             from .mqtt import MQTTClient
@@ -70,6 +69,8 @@
                 raise
         else:
             mqtt_client = None
+
+        session = stack.enter_context(requests.Session())
 
         # Run tests in a path in order
         for stage in test_spec["stages"]:
@@ -86,7 +87,7 @@
                 rspec = stage["request"]
 
                 try:
-                    r = RestRequest(rspec, test_block_config)
+                    r = RestRequest(session, rspec, test_block_config)
                 except exceptions.MissingFormatError:
                     log_fail(stage, None, expected)
                     raise
@@ -112,26 +113,11 @@
                 logger.error("Need to specify either 'request' or 'mqtt_publish'")
                 log_fail(stage, None, expected)
                 raise exceptions.MissingKeysError
-=======
-    with requests.Session() as session:
-        # Run tests in a path in order
-        for test in test_spec["stages"]:
-            name = test["name"]
-            rspec = test["request"]
-            expected = test["response"]
-
-            try:
-                r = TRequest(session, rspec, test_block_config)
-            except exceptions.MissingFormatError:
-                log_fail(test, None, expected)
-                raise
->>>>>>> 6f194dd7
 
             logger.info("Running stage : %s", name)
 
             response = r.run()
 
-<<<<<<< HEAD
             verifiers = []
             if expected:
                 verifiers.append(RestResponse(name, expected, test_block_config))
@@ -148,20 +134,6 @@
                     test_block_config["variables"].update(saved)
 
             log_pass(stage, verifiers)
-=======
-            logger.info("Response: '%s' (%s)", response, response.content.decode("utf8"))
-
-            verifier = TResponse(name, expected, test_block_config)
-
-            try:
-                saved = verifier.verify(response)
-            except exceptions.TavernException:
-                log_fail(test, verifier, expected)
-                raise
-            else:
-                log_pass(test, verifier)
-                test_block_config["variables"].update(saved)
->>>>>>> 6f194dd7
 
 
 def run(in_file, tavern_global_cfg):
