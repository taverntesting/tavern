import os
from contextlib import ExitStack

import pytest
<<<<<<< HEAD
from pytest import ExitCode
=======
from _pytest.config import ExitCode
>>>>>>> da51cd46

from tavern._core import exceptions
from tavern._core.schema.files import wrapfile


def _get_or_wrap_global_cfg(stack: ExitStack, tavern_global_cfg: dict | str) -> str:
    """
    Try to parse global configuration from given argument.

    Args:
        stack: context stack for wrapping file if a dictionary is given
        tavern_global_cfg: path to a file or a dictionary with configuration.

    Returns:
        path to global config file

    Raises:
        InvalidSettingsError: If global config was not of the right type or a given path
            does not exist
    """

    if isinstance(tavern_global_cfg, str):
        if not os.path.exists(tavern_global_cfg):
            raise exceptions.InvalidSettingsError(
                f"global config file '{tavern_global_cfg}' does not exist"
            )
        global_filename = tavern_global_cfg
    elif isinstance(tavern_global_cfg, dict):
        global_filename = stack.enter_context(wrapfile(tavern_global_cfg))
    else:
        raise exceptions.InvalidSettingsError(
            "Invalid format for global settings - must be dict or path to settings file, was {}".format(
                type(tavern_global_cfg)
            )
        )

    return global_filename


def run(  # type:ignore
    in_file: str,
<<<<<<< HEAD
    tavern_global_cfg: dict | str | None = None,
    tavern_mqtt_backend: str | None = None,
    tavern_http_backend: str | None = None,
    tavern_grpc_backend: str | None = None,
    tavern_strict: bool | None = None,
    pytest_args: list | None = None,
) -> ExitCode | int:
=======
    tavern_global_cfg: Union[dict, str, None] = None,
    tavern_mqtt_backend: Union[str, None] = None,
    tavern_http_backend: Union[str, None] = None,
    tavern_grpc_backend: Union[str, None] = None,
    tavern_strict: Union[bool, None] = None,
    pytest_args: Union[list, None] = None,
) -> Union[ExitCode, int]:
>>>>>>> da51cd46
    """Run all tests contained in a file using pytest.main()

    Args:
        in_file: file to run tests on
        tavern_global_cfg: Extra global config
        tavern_mqtt_backend: name of MQTT plugin to use. If not
            specified, uses tavern-mqtt
        tavern_http_backend: name of HTTP plugin to use. If not
            specified, use tavern-http
        tavern_grpc_backend: name of GRPC plugin to use. If not
            specified, use tavern-grpc
        tavern_strict: Strictness of checking for responses.
            See documentation for details
        pytest_args: List of extra arguments to pass directly
            to Pytest as if they were command line arguments

    Returns:
        Whether ALL tests passed or not
    """

    pytest_args = pytest_args or []
    pytest_args += [in_file]

    if tavern_mqtt_backend:
        pytest_args += ["--tavern-mqtt-backend", tavern_mqtt_backend]
    if tavern_http_backend:
        pytest_args += ["--tavern-http-backend", tavern_http_backend]
    if tavern_grpc_backend:
        pytest_args += ["--tavern-grpc-backend", tavern_grpc_backend]
    if tavern_strict:
        pytest_args += ["--tavern-strict", tavern_strict]

    with ExitStack() as stack:
        if tavern_global_cfg:
            global_filename = _get_or_wrap_global_cfg(stack, tavern_global_cfg)
            pytest_args += ["--tavern-global-cfg", global_filename]
        return pytest.main(args=pytest_args)<|MERGE_RESOLUTION|>--- conflicted
+++ resolved
@@ -2,11 +2,7 @@
 from contextlib import ExitStack
 
 import pytest
-<<<<<<< HEAD
 from pytest import ExitCode
-=======
-from _pytest.config import ExitCode
->>>>>>> da51cd46
 
 from tavern._core import exceptions
 from tavern._core.schema.files import wrapfile
@@ -48,7 +44,6 @@
 
 def run(  # type:ignore
     in_file: str,
-<<<<<<< HEAD
     tavern_global_cfg: dict | str | None = None,
     tavern_mqtt_backend: str | None = None,
     tavern_http_backend: str | None = None,
@@ -56,15 +51,6 @@
     tavern_strict: bool | None = None,
     pytest_args: list | None = None,
 ) -> ExitCode | int:
-=======
-    tavern_global_cfg: Union[dict, str, None] = None,
-    tavern_mqtt_backend: Union[str, None] = None,
-    tavern_http_backend: Union[str, None] = None,
-    tavern_grpc_backend: Union[str, None] = None,
-    tavern_strict: Union[bool, None] = None,
-    pytest_args: Union[list, None] = None,
-) -> Union[ExitCode, int]:
->>>>>>> da51cd46
     """Run all tests contained in a file using pytest.main()
 
     Args:
