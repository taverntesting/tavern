import logging
from distutils.util import strtobool
import warnings
import os
from copy import deepcopy

import pytest

from contextlib2 import ExitStack
from box import Box

from .util import exceptions
from .util.dict_util import format_keys
from .util.delay import delay
from .util.retry import retry

from .plugins import get_extra_sessions, get_request_type, get_verifiers, get_expected
from .schemas.files import wrapfile


logger = logging.getLogger(__name__)


def _resolve_test_stages(test_spec, available_stages):
    # Need to get a final list of stages in the tests (resolving refs)
    test_stages = []
    for raw_stage in test_spec["stages"]:
        stage = raw_stage
        if stage.get("type") == "ref":
            if "id" in stage:
                ref_id = stage["id"]
                if ref_id in available_stages:
                    # Make sure nothing downstream can change the globally
                    # defined stage. Just give the test a local copy.
                    stage = deepcopy(available_stages[ref_id])
                    logger.debug("found stage reference: %s", ref_id)
                else:
                    logger.error("Bad stage: unknown stage referenced: %s", ref_id)
                    raise exceptions.InvalidStageReferenceError(
                        "Unknown stage reference: {}".format(ref_id)
                    )
            else:
                logger.error("Bad stage: 'ref' type must specify 'id'")
                raise exceptions.BadSchemaError("'ref' stage type must specify 'id'")
        test_stages.append(stage)

    return test_stages


def run_test(in_file, test_spec, global_cfg):
    """Run a single tavern test

    Note that each tavern test can consist of multiple requests (log in,
    create, update, delete, etc).

    The global configuration is copied and used as an initial configuration for
    this test. Any values which are saved from any tests are saved into this
    test block and can be used for formatting in later stages in the test.

    Args:
        in_file (str): filename containing this test
        test_spec (dict): The specification for this test
        global_cfg (dict): Any global configuration for this test

    No Longer Raises:
        TavernException: If any of the tests failed
    """

    # pylint: disable=too-many-locals

    # Initialise test config for this test with the global configuration before
    # starting
    test_block_config = dict(global_cfg)

    if "variables" not in test_block_config:
        test_block_config["variables"] = {}

    tavern_box = Box({"env_vars": dict(os.environ)})

    if not test_spec:
        logger.warning("Empty test block in %s", in_file)
        return

    def stage_ids(s):
        return [i["id"] for i in s]

    available_stages = test_block_config.get("stages", [])

    if test_spec.get("includes"):
        # Need to do this separately here so there is no confusion between global and included stages
        for included in test_spec["includes"]:
            for stage in included.get("stages", {}):
                if stage["id"] in stage_ids(available_stages):
                    msg = "Stage id '{}' defined in stage-included test which was already defined in global configuration - this will be an error in future!".format(
                        stage["id"]
                    )
                    logger.warning(msg)
                    warnings.warn(msg, FutureWarning)

        included_stages = []

        for included in test_spec["includes"]:
            if "variables" in included:
                formatted_include = format_keys(
                    included["variables"], {"tavern": tavern_box}
                )
                test_block_config["variables"].update(formatted_include)

            for stage in included.get("stages", []):
                if stage["id"] in stage_ids(included_stages):
                    raise exceptions.DuplicateStageDefinitionError(
                        "Stage with specified id already defined: {}".format(
                            stage["id"]
                        )
                    )
                included_stages.append(stage)
    else:
        included_stages = []

    available_stages = {s["id"]: s for s in available_stages + included_stages}

    test_block_config["variables"]["tavern"] = tavern_box

    test_block_name = test_spec["test_name"]

    # Strict on body by default
    default_strictness = test_block_config["strict"]

    logger.info("Running test : %s", test_block_name)

    with ExitStack() as stack:
        test_spec["stages"] = _resolve_test_stages(test_spec, available_stages)
        sessions = get_extra_sessions(test_spec, test_block_config)

        for name, session in sessions.items():
            logger.debug("Entering context for %s", name)
            stack.enter_context(session)

        def getonly(stage):
            o = stage.get("only")
            if o is None:
                return False
            elif isinstance(o, bool):
                return o
            else:
                return strtobool(o)

        has_only = any(getonly(stage) for stage in test_spec["stages"])

        # Run tests in a path in order
        for stage in test_spec["stages"]:
            if stage.get("skip"):
                continue
            elif has_only and not getonly(stage):
                continue

            test_block_config["strict"] = default_strictness

            # Can be overridden per stage
            # NOTE
            # this is hardcoded to check for the 'response' block. In the far
            # future there might not be a response block, but at the moment it
            # is the hardcoded value for any HTTP request.
            if stage.get("response", {}):
                if stage.get("response").get("strict", None) is not None:
                    stage_strictness = stage.get("response").get("strict", None)
                elif test_spec.get("strict", None) is not None:
                    stage_strictness = test_spec.get("strict", None)
                else:
                    stage_strictness = default_strictness

                logger.debug(
                    "Strict key checking for this stage is '%s'", stage_strictness
                )

                test_block_config["strict"] = stage_strictness
            elif default_strictness:
                logger.debug(
                    "Default strictness '%s' ignored for this stage", default_strictness
                )

            # Wrap run_stage with retry helper
            run_stage_with_retries = retry(stage)(run_stage)

            try:
                run_stage_with_retries(sessions, stage, tavern_box, test_block_config)
            except exceptions.TavernException as e:
                e.stage = stage
                e.test_block_config = test_block_config
                raise

<<<<<<< HEAD
            if stage.get("only"):
=======
            if getonly(stage):
>>>>>>> 773879e7
                break


def run_stage(sessions, stage, tavern_box, test_block_config):
    """Run one stage from the test

    Args:
        sessions (list): List of relevant 'session' objects used for this test
        stage (dict): specification of stage to be run
        tavern_box (box.Box): Box object containing format variables to be used
            in test
        test_block_config (dict): available variables for test
    """
    name = stage["name"]

    r = get_request_type(stage, test_block_config, sessions)

    tavern_box.update(request_vars=r.request_vars)

    expected = get_expected(stage, test_block_config, sessions)

    delay(stage, "before")

    logger.info("Running stage : %s", name)
    response = r.run()

    verifiers = get_verifiers(stage, test_block_config, sessions, expected)
    for v in verifiers:
        saved = v.verify(response)
        test_block_config["variables"].update(saved)

    tavern_box.pop("request_vars")
    delay(stage, "after")


def _run_pytest(
    in_file,
    tavern_global_cfg,
    tavern_mqtt_backend=None,
    tavern_http_backend=None,
    tavern_strict=None,
    pytest_args=None,
    **kwargs
):  # pylint: disable=too-many-arguments
    """Run all tests contained in a file using pytest.main()

    Args:
        in_file (str): file to run tests on
        tavern_global_cfg (dict): Extra global config
        tavern_mqtt_backend (str, optional): name of MQTT plugin to use. If not
            specified, uses tavern-mqtt
        tavern_http_backend (str, optional): name of HTTP plugin to use. If not
            specified, use tavern-http
        tavern_strict (bool, optional): Strictness of checking for responses.
            See documentation for details
        pytest_args (list, optional): List of extra arguments to pass directly
            to Pytest as if they were command line arguments
        **kwargs (dict): ignored

    Returns:
        bool: Whether ALL tests passed or not
    """

    if kwargs:
        warnings.warn(
            "Passing extra keyword args to run() when using pytest is used are ignored.",
            FutureWarning,
        )

    with ExitStack() as stack:

        if tavern_global_cfg:
            global_filename = stack.enter_context(wrapfile(tavern_global_cfg))

        pytest_args = pytest_args or []
        pytest_args += [in_file]
        if tavern_global_cfg:
            pytest_args += ["--tavern-global-cfg", global_filename]

        if tavern_mqtt_backend:
            pytest_args += ["--tavern-mqtt-backend", tavern_mqtt_backend]
        if tavern_http_backend:
            pytest_args += ["--tavern-http-backend", tavern_http_backend]
        if tavern_strict:
            pytest_args += ["--tavern-strict", tavern_strict]

        return pytest.main(args=pytest_args)


def run(in_file, tavern_global_cfg=None, **kwargs):
    """Run tests in file

    Args:
        in_file (str): file to run tests for
        tavern_global_cfg (dict): Extra global config
        **kwargs: any extra arguments to pass to _run_pytest, see that function
            for details

    Returns:
        bool: False if there were test failures, True otherwise
    """
    return _run_pytest(in_file, tavern_global_cfg, **kwargs)<|MERGE_RESOLUTION|>--- conflicted
+++ resolved
@@ -189,11 +189,7 @@
                 e.test_block_config = test_block_config
                 raise
 
-<<<<<<< HEAD
-            if stage.get("only"):
-=======
             if getonly(stage):
->>>>>>> 773879e7
                 break
 
 
